{
  "name": "graphql-hive",
  "version": "0.0.0",
  "type": "module",
  "repository": {
    "type": "git",
    "url": "kamilkisiela/graphql-hive"
  },
  "author": {
    "email": "contact@the-guild.dev",
    "name": "The Guild",
    "url": "https://the-guild.dev"
  },
  "license": "MIT",
  "private": true,
  "packageManager": "pnpm@9.5.0",
  "engines": {
    "node": ">=22",
    "pnpm": ">=9.4.0"
  },
  "scripts": {
    "build": "pnpm turbo build --color",
    "build:libraries": "pnpm prebuild && pnpm graphql:generate && pnpm turbo build --filter=./packages/libraries/* --color",
    "build:services": "pnpm prebuild && pnpm turbo build --filter=./packages/services/**/* --filter=./packages/migrations --color",
    "build:web": "pnpm prebuild && pnpm turbo build --filter=./packages/web/* --color",
    "cargo:fix": "bash ./scripts/fix-symbolic-link.sh",
    "dev:integration": "cd integration-tests && pnpm dev:integration",
    "docker:build": "docker buildx bake -f docker/docker.hcl --load build",
    "docker:override-up": "docker compose -f ./docker/docker-compose.override.yml up -d --remove-orphans",
    "env:sync": "tsx scripts/sync-env-files.ts",
    "generate": "pnpm --filter @hive/storage db:generate && pnpm graphql:generate",
    "graphql:generate": "graphql-codegen --config codegen.mts",
    "integration:prepare": "cd integration-tests && ./local.sh",
    "lint": "eslint --cache --ignore-path .gitignore \"{packages,cypress}/**/*.{ts,tsx,graphql}\"",
    "lint:env-template": "tsx scripts/check-env-template.ts",
    "lint:fix": "pnpm lint --fix",
    "lint:prettier": "prettier --cache --check .",
    "local:setup": "docker compose -f ./docker/docker-compose.dev.yml up -d --remove-orphans && pnpm --filter @hive/migrations db:init",
    "postinstall": "node ./scripts/patch-manifests.js && pnpm env:sync && node ./scripts/turborepo-cleanup.js && pnpm cargo:fix",
    "pre-commit": "exit 0 && lint-staged",
    "prebuild": "rimraf deploy-tmp && rimraf packages/**/deploy-tmp",
    "prepare": "husky install",
    "prerelease": "pnpm build:libraries",
    "prettier": "prettier --cache --write --list-different --ignore-unknown \"**/*\"",
    "release": "pnpm build:libraries && changeset publish",
    "seed": "tsx scripts/seed-local-env.ts",
    "start": "pnpm run local:setup",
    "test": "vitest",
    "test:e2e": "CYPRESS_BASE_URL=$HIVE_APP_BASE_URL cypress run",
    "test:integration": "cd integration-tests && pnpm test:integration",
    "typecheck": "pnpm run -r --filter '!@hive/deployment' typecheck",
    "upload-sourcemaps": "./scripts/upload-sourcemaps.sh",
    "workspace": "pnpm run --filter $1 $2"
  },
  "devDependencies": {
    "@0no-co/graphqlsp": "1.12.11",
    "@actions/core": "1.10.1",
    "@changesets/changelog-github": "0.5.0",
    "@changesets/cli": "2.27.7",
    "@eddeee888/gcg-typescript-resolver-files": "0.10.2",
    "@graphql-codegen/add": "5.0.3",
    "@graphql-codegen/cli": "5.0.2",
    "@graphql-codegen/client-preset": "4.3.2",
    "@graphql-codegen/graphql-modules-preset": "4.0.9",
    "@graphql-codegen/typescript": "4.0.9",
    "@graphql-codegen/typescript-operations": "4.2.3",
    "@graphql-codegen/typescript-resolvers": "4.2.1",
    "@graphql-codegen/urql-introspection": "3.0.0",
    "@graphql-eslint/eslint-plugin": "3.20.1",
    "@graphql-inspector/cli": "4.0.3",
    "@manypkg/get-packages": "2.2.2",
    "@next/eslint-plugin-next": "14.2.4",
    "@parcel/watcher": "2.4.1",
    "@sentry/cli": "2.32.1",
    "@swc/core": "1.6.13",
    "@theguild/eslint-config": "0.11.10",
    "@theguild/prettier-config": "2.0.6",
    "@types/node": "20.14.10",
    "bob-the-bundler": "7.0.1",
    "cypress": "13.13.0",
    "dotenv": "16.4.5",
    "eslint": "8.57.0",
    "eslint-plugin-cypress": "3.3.0",
    "eslint-plugin-hive": "file:rules",
    "eslint-plugin-tailwindcss": "3.17.4",
    "fs-extra": "11.2.0",
    "graphql": "16.9.0",
    "husky": "9.0.11",
    "jest-snapshot-serializer-raw": "2.0.0",
    "lint-staged": "15.2.7",
    "pg": "8.12.0",
    "prettier": "3.3.3",
    "prettier-plugin-sql": "0.18.1",
    "prettier-plugin-tailwindcss": "0.6.5",
    "pretty-quick": "4.0.0",
    "rimraf": "4.4.1",
    "ts-node": "10.9.2",
    "tsup": "8.1.0",
    "tsx": "4.16.2",
    "turbo": "1.13.4",
    "typescript": "5.5.3",
    "vite-tsconfig-paths": "4.3.2",
    "vitest": "1.6.0"
  },
  "husky": {
    "hooks": {
      "pre-commit": "lint-staged"
    }
  },
  "lint-staged": {
    "**/*": [
      "pretty-quick --staged"
    ],
    "**/*.{js,cjs,mjs,ts,tsx}": [
      "eslint --fix"
    ]
  },
  "pnpm": {
    "patchedDependencies": {
      "@theguild/buddy@0.1.0": "patches/@theguild__buddy@0.1.0.patch",
      "mjml-core@4.14.0": "patches/mjml-core@4.14.0.patch",
      "@apollo/federation@0.38.1": "patches/@apollo__federation@0.38.1.patch",
      "@theguild/editor@1.2.5": "patches/@theguild__editor@1.2.5.patch",
      "eslint@8.57.0": "patches/eslint@8.57.0.patch",
      "@graphql-eslint/eslint-plugin@3.20.1": "patches/@graphql-eslint__eslint-plugin@3.20.1.patch",
      "got@14.4.1": "patches/got@14.4.1.patch",
      "slonik@30.4.4": "patches/slonik@30.4.4.patch",
      "@oclif/core@3.26.6": "patches/@oclif__core@3.26.6.patch",
      "oclif@4.13.6": "patches/oclif@4.13.6.patch",
<<<<<<< HEAD
      "@graphiql/react@0.22.4": "patches/@graphiql__react@0.22.4.patch",
      "graphiql@3.3.2": "patches/graphiql@3.3.2.patch"
=======
      "graphiql@3.3.2": "patches/graphiql@3.3.0.patch"
>>>>>>> a899810f
    }
  }
}<|MERGE_RESOLUTION|>--- conflicted
+++ resolved
@@ -127,12 +127,8 @@
       "slonik@30.4.4": "patches/slonik@30.4.4.patch",
       "@oclif/core@3.26.6": "patches/@oclif__core@3.26.6.patch",
       "oclif@4.13.6": "patches/oclif@4.13.6.patch",
-<<<<<<< HEAD
-      "@graphiql/react@0.22.4": "patches/@graphiql__react@0.22.4.patch",
-      "graphiql@3.3.2": "patches/graphiql@3.3.2.patch"
-=======
-      "graphiql@3.3.2": "patches/graphiql@3.3.0.patch"
->>>>>>> a899810f
+      "graphiql@3.3.2": "patches/graphiql@3.3.2.patch",
+      "@graphiql/react@0.22.4": "patches/@graphiql__react@0.22.4.patch"
     }
   }
 }