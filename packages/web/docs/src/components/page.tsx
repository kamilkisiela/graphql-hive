import { ReactNode } from 'react';
import { CookiesConsent, useMounted } from '@theguild/components';
import { cn } from '../lib';

<<<<<<< HEAD
const CookiesConsent = (): ReactElement | null => {
  const [show, setShow] = useState(() => localStorage.getItem('cookies') !== 'true');

  const accept = useCallback(() => {
    setShow(false);
    localStorage.setItem('cookies', 'true');
  }, []);

  if (!show) {
    return null;
  }

  return (
    <div className="fixed bottom-0 z-50 flex w-full flex-wrap items-center justify-center gap-4 bg-gray-100 px-5 py-7 text-center text-black lg:flex-nowrap lg:justify-between lg:text-left">
      <div className="w-full text-sm">
        <p>This website uses cookies to analyze site usage and improve your experience.</p>
        <p>If you continue to use our services, you are agreeing to the use of such cookies.</p>
      </div>
      <div className="flex shrink-0 items-center gap-4 lg:pr-24">
        <a
          href="https://the-guild.dev/graphql/hive/privacy-policy.pdf"
          className="whitespace-nowrap text-yellow-600 hover:underline"
        >
          Privacy Policy
        </a>
        <button
          className="rounded-md bg-yellow-500 px-5 py-2 text-white hover:bg-yellow-700 focus:outline-none"
          onClick={accept}
        >
          Allow Cookies
        </button>
      </div>
    </div>
  );
};

export function Page(props: { children: ReactNode }) {
=======
export function Page(props: { children: ReactNode; className?: string }) {
>>>>>>> 14e8cf07
  const mounted = useMounted();

  return (
    <>
      <div className={cn('flex h-full flex-col', props.className)}>{props.children}</div>
      {mounted && <CookiesConsent />}
      {/* position Crisp button below the cookies banner */}
      <style jsx global>
        {' #crisp-chatbox { z-index: 40 !important; '}
      </style>
    </>
  );
}<|MERGE_RESOLUTION|>--- conflicted
+++ resolved
@@ -2,47 +2,7 @@
 import { CookiesConsent, useMounted } from '@theguild/components';
 import { cn } from '../lib';
 
-<<<<<<< HEAD
-const CookiesConsent = (): ReactElement | null => {
-  const [show, setShow] = useState(() => localStorage.getItem('cookies') !== 'true');
-
-  const accept = useCallback(() => {
-    setShow(false);
-    localStorage.setItem('cookies', 'true');
-  }, []);
-
-  if (!show) {
-    return null;
-  }
-
-  return (
-    <div className="fixed bottom-0 z-50 flex w-full flex-wrap items-center justify-center gap-4 bg-gray-100 px-5 py-7 text-center text-black lg:flex-nowrap lg:justify-between lg:text-left">
-      <div className="w-full text-sm">
-        <p>This website uses cookies to analyze site usage and improve your experience.</p>
-        <p>If you continue to use our services, you are agreeing to the use of such cookies.</p>
-      </div>
-      <div className="flex shrink-0 items-center gap-4 lg:pr-24">
-        <a
-          href="https://the-guild.dev/graphql/hive/privacy-policy.pdf"
-          className="whitespace-nowrap text-yellow-600 hover:underline"
-        >
-          Privacy Policy
-        </a>
-        <button
-          className="rounded-md bg-yellow-500 px-5 py-2 text-white hover:bg-yellow-700 focus:outline-none"
-          onClick={accept}
-        >
-          Allow Cookies
-        </button>
-      </div>
-    </div>
-  );
-};
-
-export function Page(props: { children: ReactNode }) {
-=======
 export function Page(props: { children: ReactNode; className?: string }) {
->>>>>>> 14e8cf07
   const mounted = useMounted();
 
   return (
