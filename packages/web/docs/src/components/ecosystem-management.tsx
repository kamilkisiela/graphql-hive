--- conflicted
+++ resolved
@@ -164,17 +164,11 @@
         </Edge>
         <div>
           <Node
-<<<<<<< HEAD
-            title="Gateway"
-            description="Hive Gateway"
-            highlighted={[1, 4, 5].includes(highlightedEdge!)}
-=======
-            title="Mesh"
-            description="GraphQL Gateway"
+            title="Hive Gateway"
+            description="Gateway"
             edges={[1, 4, 5]}
             highlightedEdge={highlightedEdge}
             onHighlight={onHighlightNode}
->>>>>>> e709e3d5
           >
             <svg width={48} height={48}>
               <use width="100%" height="100%" xlinkHref="/ecosystem-management.svg#hive" />
@@ -192,15 +186,10 @@
           <Node
             className="h-[var(--big-node-h)] w-[var(--node-w)] flex-col text-center"
             title="Hive"
-<<<<<<< HEAD
             description="Registry and CDN"
-            highlighted={[3, 4, 6].includes(highlightedEdge!)}
-=======
-            description="Decision-making engine"
             edges={[3, 4, 6]}
             highlightedEdge={highlightedEdge}
             onHighlight={onHighlightNode}
->>>>>>> e709e3d5
           >
             <svg className="size-[var(--big-logo-size)]">
               <use width="100%" height="100%" xlinkHref="/ecosystem-management.svg#hive" />
@@ -250,25 +239,18 @@
         </div>
         <div>
           <Node
-<<<<<<< HEAD
             title="Client"
             description={
               <span className="[@media(max-width:1438px)]:hidden">GraphQL client of choice</span>
             }
-            highlighted={[1, 2].includes(highlightedEdge!)}
+            edges={[1, 2]}
+            highlightedEdge={highlightedEdge}
+            onHighlight={onHighlightNode}
           >
             <svg width={48} height={48} viewBox="0 0 100 100">
               <use xlinkHref="/graphql-logo.svg#logo" />
             </svg>
           </Node>
-=======
-            title="GraphQL client"
-            className="justify-center"
-            edges={[1, 2]}
-            highlightedEdge={highlightedEdge}
-            onHighlight={onHighlightNode}
-          />
->>>>>>> e709e3d5
           <Edge
             left
             className="flex h-[calc(var(--gap)+var(--big-node-h)/2-var(--node-h)/2)] flex-col items-center"
