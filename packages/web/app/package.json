{
  "name": "@hive/app",
  "version": "0.0.0",
  "private": true,
  "scripts": {
    "analyze": "pnpm build:config && ANALYZE=1 next build",
    "build": "pnpm build:config && BUILD=1 next build && tsx ../../../scripts/runify.ts",
    "build-storybook": "storybook build",
    "build:config": "tsup-node --no-splitting --out-dir . --loader \".mts=ts\" --format esm --target node18 next.config.mts",
    "dev": "pnpm build:config && next dev",
    "postbuild": "pnpm --filter @hive/app deploy --prod --no-optional dist/web && rimraf dist/node_modules && mv dist/web/node_modules dist && rimraf dist/web",
    "start": "node dist/index.js",
    "storybook": "storybook dev -p 6006",
    "typecheck": "tsc"
  },
  "dependencies": {
    "@graphiql/react": "0.18.0-alpha.0",
    "@graphiql/toolkit": "0.8.4",
    "@graphql-tools/mock": "9.0.0",
    "@headlessui/react": "1.7.15",
    "@monaco-editor/react": "4.5.1",
    "@n1ru4l/react-time-ago": "1.1.0",
    "@radix-ui/react-accordion": "1.1.2",
    "@radix-ui/react-avatar": "1.0.3",
    "@radix-ui/react-checkbox": "1.0.4",
    "@radix-ui/react-dialog": "1.0.4",
    "@radix-ui/react-dropdown-menu": "2.0.5",
    "@radix-ui/react-icons": "1.3.0",
    "@radix-ui/react-popover": "1.0.6",
    "@radix-ui/react-radio-group": "1.1.3",
    "@radix-ui/react-select": "1.2.2",
    "@radix-ui/react-slider": "1.1.2",
    "@radix-ui/react-switch": "1.0.3",
    "@radix-ui/react-tabs": "1.0.4",
    "@radix-ui/react-toggle-group": "1.0.4",
    "@radix-ui/react-toolbar": "1.0.4",
    "@radix-ui/react-tooltip": "1.0.6",
    "@sentry/nextjs": "7.54.0",
    "@sentry/types": "7.54.0",
    "@stripe/react-stripe-js": "2.1.0",
    "@stripe/stripe-js": "1.54.0",
    "@tanstack/react-table": "8.0.0-beta.8",
    "@theguild/editor": "1.2.5",
<<<<<<< HEAD
    "@trpc/client": "10.29.0",
    "@trpc/server": "10.29.0",
    "@urql/core": "4.0.10",
=======
    "@trpc/client": "10.29.1",
    "@trpc/server": "10.29.1",
    "@urql/core": "3.1.1",
>>>>>>> 93c3e761
    "@urql/devtools": "2.0.3",
    "@urql/exchange-graphcache": "6.0.4",
    "@whatwg-node/fetch": "0.9.2",
    "clsx": "1.2.1",
    "cookies": "0.8.0",
    "date-fns": "2.30.0",
    "dompurify": "3.0.3",
    "echarts": "5.4.2",
    "echarts-for-react": "3.0.2",
    "formik": "2.2.9",
    "graphiql": "3.0.0-alpha.0",
    "graphql": "16.6.0",
    "hyperid": "3.1.1",
    "immer": "10.0.2",
    "js-cookie": "3.0.5",
    "json-schema-typed": "8.0.1",
    "json-schema-yup-transformer": "1.6.12",
    "monaco-editor": "0.38.0",
    "monaco-themes": "0.4.4",
    "next": "13.3.1",
    "nextjs-cors": "2.1.2",
    "react": "18.2.0",
    "react-children-utilities": "2.9.0",
    "react-date-range": "1.4.0",
    "react-dom": "18.2.0",
    "react-highlight-words": "0.20.0",
    "react-select": "5.7.3",
    "react-string-replace": "1.1.0",
    "react-toastify": "9.1.3",
    "react-virtualized-auto-sizer": "1.0.17",
    "react-window": "1.8.9",
    "regenerator-runtime": "0.13.11",
    "snarkdown": "2.0.0",
    "supertokens-auth-react": "0.31.5",
    "supertokens-js-override": "0.0.4",
    "supertokens-node": "13.4.2",
    "supertokens-web-js": "0.5.0",
    "tslib": "2.5.3",
    "urql": "4.0.3",
    "use-debounce": "9.0.4",
    "valtio": "1.10.5",
    "wonka": "6.3.2",
    "yup": "1.2.0",
    "zod": "3.21.4"
  },
  "devDependencies": {
    "@graphql-codegen/client-preset-swc-plugin": "0.2.0",
    "@graphql-typed-document-node/core": "3.2.0",
    "@hive/emails": "workspace:*",
    "@hive/server": "workspace:*",
    "@next/bundle-analyzer": "13.3.1",
    "@storybook/addon-essentials": "7.0.18",
    "@storybook/addon-interactions": "7.0.18",
    "@storybook/addon-links": "7.0.18",
    "@storybook/addon-styling": "1.0.8",
    "@storybook/blocks": "7.0.18",
    "@storybook/nextjs": "7.0.18",
    "@storybook/react": "7.0.18",
    "@types/cookies": "0.7.7",
    "@types/dompurify": "3.0.2",
    "@types/js-cookie": "3.0.3",
    "@types/react": "18.2.8",
    "@types/react-date-range": "1.4.4",
    "@types/react-dom": "18.2.4",
    "@types/react-highlight-words": "0.16.4",
    "@types/react-virtualized-auto-sizer": "1.0.1",
    "@types/react-window": "1.8.5",
    "@welldone-software/why-did-you-render": "7.0.1",
    "autoprefixer": "10.4.14",
    "postcss": "8.4.24",
    "postcss-loader": "7.3.2",
    "rimraf": "4.4.1",
    "storybook": "7.0.18",
    "tailwindcss": "3.3.2",
    "tailwindcss-radix": "2.8.0"
  },
  "buildOptions": {
    "next": {
      "header": "./environment.ts"
    }
  }
}<|MERGE_RESOLUTION|>--- conflicted
+++ resolved
@@ -41,15 +41,9 @@
     "@stripe/stripe-js": "1.54.0",
     "@tanstack/react-table": "8.0.0-beta.8",
     "@theguild/editor": "1.2.5",
-<<<<<<< HEAD
-    "@trpc/client": "10.29.0",
-    "@trpc/server": "10.29.0",
-    "@urql/core": "4.0.10",
-=======
     "@trpc/client": "10.29.1",
     "@trpc/server": "10.29.1",
-    "@urql/core": "3.1.1",
->>>>>>> 93c3e761
+    "@urql/core": "4.0.10",
     "@urql/devtools": "2.0.3",
     "@urql/exchange-graphcache": "6.0.4",
     "@whatwg-node/fetch": "0.9.2",
