{
  "name": "@hive/app",
  "version": "0.0.0",
  "type": "module",
  "private": true,
  "scripts": {
    "build": "tsx ../../../scripts/runify.ts src/server/index.ts && vite build --outDir dist/client",
    "build-storybook": "storybook build",
    "dev": "node --env-file=.env --watch-path src/server --import tsx src/server/index.ts --dev",
    "generate-changelog": "node ../../../scripts/generate-changelog.js",
    "postinstall": "pnpm generate-changelog",
    "storybook": "storybook dev -p 6006",
    "typecheck": "tsc"
  },
  "devDependencies": {
    "@date-fns/utc": "1.2.0",
    "@fastify/cors": "9.0.1",
    "@fastify/static": "7.0.4",
    "@fastify/vite": "6.0.7",
    "@graphiql/react": "1.0.0-alpha.3",
    "@graphiql/toolkit": "0.9.1",
    "@graphql-codegen/client-preset-swc-plugin": "0.2.0",
    "@graphql-tools/mock": "9.0.4",
    "@graphql-typed-document-node/core": "3.2.0",
    "@headlessui/react": "2.1.2",
    "@hookform/resolvers": "3.9.0",
    "@monaco-editor/react": "4.6.0",
    "@n1ru4l/react-time-ago": "1.1.0",
    "@radix-ui/react-accordion": "1.2.0",
    "@radix-ui/react-alert-dialog": "1.1.1",
    "@radix-ui/react-avatar": "1.1.0",
    "@radix-ui/react-checkbox": "1.1.1",
    "@radix-ui/react-dialog": "1.1.1",
    "@radix-ui/react-dropdown-menu": "2.1.1",
    "@radix-ui/react-hover-card": "1.1.1",
    "@radix-ui/react-icons": "1.3.0",
    "@radix-ui/react-label": "2.1.0",
    "@radix-ui/react-popover": "1.1.1",
    "@radix-ui/react-radio-group": "1.2.0",
    "@radix-ui/react-scroll-area": "1.1.0",
    "@radix-ui/react-select": "2.1.1",
    "@radix-ui/react-separator": "1.1.0",
    "@radix-ui/react-slider": "1.2.0",
    "@radix-ui/react-slot": "1.1.0",
    "@radix-ui/react-switch": "1.1.0",
    "@radix-ui/react-tabs": "1.1.0",
    "@radix-ui/react-toast": "1.2.1",
    "@radix-ui/react-toggle-group": "1.1.0",
    "@radix-ui/react-tooltip": "1.1.2",
    "@repeaterjs/repeater": "3.0.6",
    "@sentry/node": "7.118.0",
    "@sentry/react": "7.118.0",
    "@sentry/types": "7.118.0",
    "@storybook/addon-essentials": "8.2.2",
    "@storybook/addon-interactions": "8.2.2",
    "@storybook/addon-links": "8.2.2",
    "@storybook/blocks": "8.2.2",
    "@storybook/react": "8.2.2",
    "@storybook/react-vite": "8.2.2",
    "@stripe/react-stripe-js": "2.7.3",
    "@stripe/stripe-js": "3.5.0",
    "@tanstack/react-query": "5.51.23",
    "@tanstack/react-router": "1.34.9",
    "@tanstack/react-table": "8.17.3",
    "@tanstack/router-devtools": "1.34.9",
    "@theguild/editor": "1.2.5",
    "@trpc/client": "10.45.2",
    "@trpc/server": "10.45.2",
    "@types/dompurify": "3.0.5",
    "@types/js-cookie": "3.0.6",
    "@types/react": "18.3.3",
    "@types/react-dom": "18.3.0",
    "@types/react-highlight-words": "0.20.0",
    "@types/react-virtualized-auto-sizer": "1.0.4",
    "@types/react-window": "1.8.8",
    "@urql/core": "5.0.3",
    "@urql/exchange-auth": "2.2.0",
    "@urql/exchange-graphcache": "7.1.0",
    "@vitejs/plugin-react": "4.3.1",
    "autoprefixer": "10.4.20",
    "class-variance-authority": "0.7.0",
    "clsx": "2.1.1",
    "cmdk": "0.2.1",
    "date-fns": "3.6.0",
    "dompurify": "3.1.6",
    "echarts": "5.5.1",
    "echarts-for-react": "3.0.2",
    "fastify": "4.28.1",
    "formik": "2.4.6",
<<<<<<< HEAD
    "framer-motion": "11.3.24",
    "graphiql": "4.0.0-alpha.4",
=======
    "framer-motion": "11.3.27",
    "graphiql": "3.3.2",
>>>>>>> f9d8fa04
    "graphql": "16.9.0",
    "graphql-sse": "2.5.3",
    "immer": "10.1.1",
    "js-cookie": "3.0.5",
    "json-schema-typed": "8.0.1",
    "json-schema-yup-transformer": "1.6.12",
    "lucide-react": "0.408.0",
    "mini-svg-data-uri": "1.4.4",
    "monaco-editor": "0.50.0",
    "monaco-themes": "0.4.4",
    "react": "18.3.1",
    "react-day-picker": "8.10.1",
    "react-dom": "18.3.1",
    "react-helmet-async": "2.0.5",
    "react-highlight-words": "0.20.0",
    "react-hook-form": "7.52.2",
    "react-icons": "5.2.1",
    "react-select": "5.8.0",
    "react-string-replace": "1.1.1",
    "react-toastify": "10.0.5",
    "react-virtualized-auto-sizer": "1.0.24",
    "react-virtuoso": "4.7.12",
    "react-window": "1.8.10",
    "regenerator-runtime": "0.14.1",
    "snarkdown": "2.0.0",
    "storybook": "8.2.2",
    "supertokens-auth-react": "0.35.6",
    "supertokens-web-js": "0.8.0",
    "tailwind-merge": "2.4.0",
    "tailwindcss": "3.4.10",
    "tailwindcss-animate": "1.0.7",
    "tailwindcss-radix": "3.0.3",
    "tslib": "2.6.3",
    "urql": "4.1.0",
    "use-debounce": "10.0.1",
    "valtio": "1.13.2",
    "vite": "5.3.3",
    "vite-tsconfig-paths": "4.3.2",
    "wonka": "6.3.4",
    "yup": "1.4.0",
    "zod": "3.23.8"
  },
  "buildOptions": {
    "external": [
      "vite"
    ]
  }
}<|MERGE_RESOLUTION|>--- conflicted
+++ resolved
@@ -87,13 +87,8 @@
     "echarts-for-react": "3.0.2",
     "fastify": "4.28.1",
     "formik": "2.4.6",
-<<<<<<< HEAD
-    "framer-motion": "11.3.24",
+    "framer-motion": "11.3.27",
     "graphiql": "4.0.0-alpha.4",
-=======
-    "framer-motion": "11.3.27",
-    "graphiql": "3.3.2",
->>>>>>> f9d8fa04
     "graphql": "16.9.0",
     "graphql-sse": "2.5.3",
     "immer": "10.1.1",
