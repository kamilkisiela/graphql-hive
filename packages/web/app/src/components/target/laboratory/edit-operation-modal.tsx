--- conflicted
+++ resolved
@@ -21,13 +21,9 @@
 import { Input } from '@/components/ui/input';
 import { useToast } from '@/components/ui/use-toast';
 import { graphql } from '@/gql';
-<<<<<<< HEAD
+import { zodResolver } from '@hookform/resolvers/zod';
 import { useCollections } from '@/lib/hooks/laboratory/use-collections';
 import { useEditorContext } from '@graphiql/react';
-=======
-import { zodResolver } from '@hookform/resolvers/zod';
-import { useCollections } from '../../../pages/target-laboratory';
->>>>>>> b5ca1777
 
 const UpdateOperationNameMutation = graphql(`
   mutation UpdateOperation(
@@ -105,18 +101,6 @@
     },
   });
 
-<<<<<<< HEAD
-        if (!error) {
-          // Update tab title
-          setTabState(state => ({
-            ...state,
-            tabs: state.tabs.map(tab =>
-              tab.id === props.operationId ? { ...tab, title: values.name } : tab,
-            ),
-          }));
-          props.close();
-        }
-=======
   async function onSubmit(values: EditOperationModalFormValues) {
     const response = await mutate({
       selector: {
@@ -128,12 +112,18 @@
         collectionId: values.collectionId,
         operationId: props.operationId,
         name: values.name,
->>>>>>> b5ca1777
       },
     });
     const error = response.error || response.data?.updateOperationInDocumentCollection?.error;
 
     if (!error) {
+      // Update tab title
+      setTabState(state => ({
+        ...state,
+        tabs: state.tabs.map(tab =>
+          tab.id === props.operationId ? { ...tab, title: values.name } : tab,
+        ),
+      }));
       props.close();
       toast({
         title: 'Operation Updated',
