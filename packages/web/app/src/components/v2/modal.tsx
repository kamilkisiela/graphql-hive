--- conflicted
+++ resolved
@@ -1,10 +1,5 @@
-<<<<<<< HEAD
-import { ReactElement, ReactNode } from 'react';
-import { clsx } from 'clsx';
-=======
 import { createContext, ReactElement, ReactNode, useState } from 'react';
 import clsx from 'clsx';
->>>>>>> a6087078
 import { Button } from '@/components/v2';
 import { XIcon } from '@/components/v2/icon';
 import {
