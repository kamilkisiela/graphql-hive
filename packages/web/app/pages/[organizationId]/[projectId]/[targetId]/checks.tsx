import { useMemo, useState } from 'react';
import NextLink from 'next/link';
import clsx from 'clsx';
import { GitCompareIcon } from 'lucide-react';
import { useMutation, useQuery } from 'urql';
import { authenticated } from '@/components/authenticated-container';
import { Page, TargetLayout } from '@/components/layouts/target';
import { SchemaEditor } from '@/components/schema-editor';
import {
  ChangesBlock,
  CompositionErrorsSection,
  labelize,
  NoGraphChanges,
} from '@/components/target/history/errors-and-changes';
import { Label } from '@/components/ui/label';
import { Subtitle, Title } from '@/components/ui/page';
import { QueryError } from '@/components/ui/query-error';
import { Tabs, TabsList, TabsTrigger } from '@/components/ui/tabs';
import { Tooltip, TooltipContent, TooltipProvider, TooltipTrigger } from '@/components/ui/tooltip';
import {
  Badge,
  DiffEditor,
  DocsLink,
  EmptyList,
  Heading,
  Button as LegacyButton,
  MetaTitle,
  Modal,
  Switch,
  TimeAgo,
} from '@/components/v2';
import { AlertTriangleIcon, DiffIcon } from '@/components/v2/icon';
import { FragmentType, graphql, useFragment } from '@/gql';
import { CriticalityLevel } from '@/gql/graphql';
import { useRouteSelector } from '@/lib/hooks';
import { withSessionProtection } from '@/lib/supertokens/guard';
import { cn } from '@/lib/utils';
import {
  CheckIcon,
  ExclamationTriangleIcon,
  ExternalLinkIcon,
  ListBulletIcon,
} from '@radix-ui/react-icons';

const SchemaChecks_NavigationQuery = graphql(`
  query SchemaChecks_NavigationQuery(
    $organizationId: ID!
    $projectId: ID!
    $targetId: ID!
    $after: String
    $filters: SchemaChecksFilter
  ) {
    target(selector: { organization: $organizationId, project: $projectId, target: $targetId }) {
      id
      schemaChecks(first: 20, after: $after, filters: $filters) {
        edges {
          node {
            __typename
            id
            createdAt
            serviceName
            meta {
              commit
              author
            }
            breakingSchemaChanges {
              total
            }
            safeSchemaChanges {
              total
            }
            githubRepository
          }
        }
        pageInfo {
          hasNextPage
          hasPreviousPage
          endCursor
        }
      }
    }
  }
`);

interface SchemaCheckFilters {
  showOnlyFailed?: boolean;
  showOnlyChanged?: boolean;
}

const Navigation = (props: {
  after: string | null;
  isLastPage: boolean;
  onLoadMore: (cursor: string) => void;
  filters?: SchemaCheckFilters;
}) => {
  const router = useRouteSelector();
  const [query] = useQuery({
    query: SchemaChecks_NavigationQuery,
    variables: {
      organizationId: router.organizationId,
      projectId: router.projectId,
      targetId: router.targetId,
      after: props.after,
      filters: {
        changed: props.filters?.showOnlyChanged ?? false,
        failed: props.filters?.showOnlyFailed ?? false,
      },
    },
  });

  return (
    <>
      {query.fetching || !query.data?.target?.schemaChecks ? null : (
        <>
          {query.data.target.schemaChecks.edges.map(edge => (
            <div
              className={cn(
                'flex flex-col rounded-md p-2.5 hover:bg-gray-800/40',
                edge.node.id === router.schemaCheckId ? 'bg-gray-800/40' : null,
              )}
            >
              <NextLink
                key={edge.node.id}
                href={{
                  pathname: '/[organizationId]/[projectId]/[targetId]/checks/[schemaCheckId]',
                  query: {
                    organizationId: router.organizationId,
                    projectId: router.projectId,
                    targetId: router.targetId,
                    schemaCheckId: edge.node.id,
                    filter_changed: props.filters?.showOnlyChanged,
                    filter_failed: props.filters?.showOnlyFailed,
                  },
                }}
                scroll={false} // disable the scroll to top on page
              >
                <h3 className="truncate text-sm font-semibold">
                  {edge.node.meta?.commit ?? edge.node.id}
                </h3>
                {edge.node.meta?.author ? (
                  <div className="truncate text-xs font-medium text-gray-500">
                    <span className="overflow-hidden truncate">{edge.node.meta.author}</span>
                  </div>
                ) : null}
                <div className="mb-1.5 mt-2.5 flex align-middle text-xs font-medium text-[#c4c4c4]">
                  <div
                    className={cn(
                      edge.node.__typename === 'FailedSchemaCheck' ? 'text-red-500' : null,
                    )}
                  >
                    <Badge color={edge.node.__typename === 'FailedSchemaCheck' ? 'red' : 'green'} />{' '}
                    <TimeAgo date={edge.node.createdAt} />
                  </div>

                  {edge.node.serviceName ? (
                    <div className="ml-auto mr-0 w-1/2 truncate text-right font-bold">
                      {edge.node.serviceName}
                    </div>
                  ) : null}
                </div>
              </NextLink>
              {edge.node.githubRepository && edge.node.meta ? (
                <a
                  className="ml-[-1px] text-xs font-medium text-gray-500 hover:text-gray-400"
                  target="_blank"
                  rel="noreferrer"
                  href={`https://github.com/${edge.node.githubRepository}/commit/${edge.node.meta.commit}`}
                >
                  <ExternalLinkIcon className="inline" /> associated with Git commit
                </a>
              ) : null}
            </div>
          ))}
          {props.isLastPage && query.data.target.schemaChecks.pageInfo.hasNextPage && (
            <LegacyButton
              variant="link"
              onClick={() => {
                props.onLoadMore(query.data?.target?.schemaChecks.pageInfo.endCursor ?? '');
              }}
            >
              Load more
            </LegacyButton>
          )}
        </>
      )}
    </>
  );
};

const ActiveSchemaCheck_SchemaCheckFragment = graphql(`
  fragment ActiveSchemaCheck_SchemaCheckFragment on SchemaCheck {
    __typename
    id
    serviceName
    createdAt
    meta {
      commit
      author
    }
<<<<<<< HEAD
    breakingSchemaChanges {
      nodes {
        message(withSafeBasedOnUsageNote: false)
        criticality
        criticalityReason
        path
        approval {
          approvedBy {
            id
            displayName
          }
          approvedAt
          schemaCheckId
        }
        isSafeBasedOnUsage
        affectedOperations {
          name
          hash
          count
        }
        affectedClients
      }
    }
    safeSchemaChanges {
      nodes {
        message(withSafeBasedOnUsageNote: false)
        criticality
        criticalityReason
        path
        approval {
          approvedBy {
            id
            displayName
          }
          approvedAt
          schemaCheckId
        }
        isSafeBasedOnUsage
      }
    }
    schemaPolicyWarnings {
      ...SchemaPolicyEditor_PolicyWarningsFragment
      edges {
        node {
          message
        }
      }
    }
    schemaPolicyErrors {
      ...SchemaPolicyEditor_PolicyWarningsFragment
      edges {
        node {
          message
        }
      }
    }
=======
>>>>>>> 76b831e0
    ... on FailedSchemaCheck {
      canBeApproved
      canBeApprovedByViewer
    }
    ... on SuccessfulSchemaCheck {
      isApproved
      approvedBy {
        id
        displayName
      }
    }
    contractChecks {
      __typename
      edges {
        node {
          id
          isSuccess
        }
      }
    }
    ...SchemaCheckView_SchemaCheckFragment
  }
`);

const ActiveSchemaCheckQuery = graphql(`
  query ActiveSchemaCheck_ActiveSchemaCheckQuery(
    $organizationId: ID!
    $projectId: ID!
    $targetId: ID!
    $schemaCheckId: ID!
  ) {
    target(selector: { organization: $organizationId, project: $projectId, target: $targetId }) {
      id
      schemaCheck(id: $schemaCheckId) {
        ...ActiveSchemaCheck_SchemaCheckFragment
      }
    }
  }
`);

const PolicyBlock = (props: {
  title: string;
  policies: FragmentType<typeof SchemaPolicyEditor_PolicyWarningsFragment>;
  type: 'warning' | 'error';
}) => {
  const policies = useFragment(SchemaPolicyEditor_PolicyWarningsFragment, props.policies);
  return (
    <div>
      <h2 className="mb-2 text-sm font-medium text-gray-900 dark:text-white">{props.title}</h2>
      <ul className="list-inside list-disc pl-3 text-sm leading-relaxed">
        {policies.edges.map((edge, key) => (
          <li
            key={key}
            className={cn(props.type === 'warning' ? 'text-yellow-400' : 'text-red-400', ' my-1')}
          >
            <span className="text-gray-600 dark:text-white">{labelize(edge.node.message)}</span>
          </li>
        ))}
      </ul>
    </div>
  );
};

const ApproveFailedSchemaCheckMutation = graphql(`
  mutation ApproveFailedSchemaCheckModal_ApproveFailedSchemaCheckMutation(
    $input: ApproveFailedSchemaCheckInput!
  ) {
    approveFailedSchemaCheck(input: $input) {
      ok {
        schemaCheck {
          ...ActiveSchemaCheck_SchemaCheckFragment
        }
      }
      error {
        message
      }
    }
  }
`);

const ApproveFailedSchemaCheckModal = (props: {
  organizationId: string;
  projectId: string;
  targetId: string;
  schemaCheckId: string;
  isOpen: boolean;
  close: () => void;
}) => {
  const [state, mutate] = useMutation(ApproveFailedSchemaCheckMutation);

  return (
    <Modal open={props.isOpen} onOpenChange={props.close} className={clsx('w-[550px]')}>
      <div className={clsx('flex flex-col items-stretch gap-5')}>
        <Heading>Approve Failed Schema Check</Heading>
        {!state.data && !state.error ? (
          <>
            <p>Are you sure you want to approve this failed schema check?</p>
            <div className="flex w-full gap-2">
              <LegacyButton type="button" size="large" block onClick={props.close}>
                Close
              </LegacyButton>
              <LegacyButton
                type="submit"
                size="large"
                block
                variant="primary"
                disabled={state.fetching}
                onClick={() =>
                  mutate({
                    input: {
                      organization: props.organizationId,
                      project: props.projectId,
                      target: props.targetId,
                      schemaCheckId: props.schemaCheckId,
                    },
                  })
                }
              >
                Approve failed schema check
              </LegacyButton>
            </div>
          </>
        ) : state.error ? (
          <>
            <p>Oops. Something unexpected went wrong. Please try again later</p>
            <code>{state.error.message}</code>
            <div className="flex w-full gap-2">
              <LegacyButton type="button" size="large" block onClick={props.close}>
                Close
              </LegacyButton>
            </div>
          </>
        ) : state.data?.approveFailedSchemaCheck.error ? (
          <>
            <p>{state.data.approveFailedSchemaCheck.error.message}</p>
            <div className="flex w-full gap-2">
              <LegacyButton type="button" size="large" block onClick={props.close}>
                Close
              </LegacyButton>
            </div>
          </>
        ) : state.data?.approveFailedSchemaCheck.ok ? (
          <>
            <p>The schema check has been approved successfully!</p>
            <div className="flex w-full gap-2">
              <LegacyButton type="button" size="large" block onClick={props.close}>
                Close
              </LegacyButton>
            </div>
          </>
        ) : null}
      </div>
    </Modal>
  );
};

const ActiveSchemaCheck = ({
  schemaCheckId,
  retentionInDays,
}: {
  schemaCheckId: string | null;
  retentionInDays: number | undefined;
}): React.ReactElement | null => {
  const router = useRouteSelector();
  const [query] = useQuery({
    query: ActiveSchemaCheckQuery,
    variables: {
      organizationId: router.organizationId,
      projectId: router.projectId,
      targetId: router.targetId,
      schemaCheckId: schemaCheckId ?? '',
    },
    pause: !schemaCheckId,
  });
  const [isApproveFailedSchemaCheckModalOpen, setIsApproveFailedSchemaCheckModalOpen] =
    useState(false);

  const schemaCheck = useFragment(
    ActiveSchemaCheck_SchemaCheckFragment,
    query.data?.target?.schemaCheck,
  );

  if (!schemaCheck) {
    return (
      <EmptyList
        className="border-0"
        title="Check not found"
        description="Learn how to check your schema with Hive CLI"
        docsUrl="/features/schema-registry#check-a-schema"
      />
    );
  }

  return (
    <div className="flex h-full grow flex-col">
      <div className="py-6">
        <Title>Check {schemaCheck.id}</Title>
        <Subtitle>Detailed view of the schema check</Subtitle>
      </div>
      <div>
        <div className="flex flex-row items-center justify-between gap-x-4 rounded-md border border-gray-800 p-4 font-medium text-gray-400">
          <div>
            <div className="text-xs">Status</div>
            <div className="text-sm font-semibold text-white">
              {schemaCheck.__typename === 'FailedSchemaCheck' ? <>Failed</> : <>Success</>}
            </div>
          </div>
          {schemaCheck.serviceName ? (
            <div className="ml-4">
              <div className="text-xs">Service</div>
              <div>
                <div className="text-sm font-semibold text-white">{schemaCheck.serviceName}</div>
              </div>
            </div>
          ) : null}
          <div>
            <div className="text-xs">
              Triggered <TimeAgo date={schemaCheck.createdAt} />
            </div>
            <div className="truncate text-sm text-white">
              by {schemaCheck.meta ? <>{schemaCheck.meta.author}</> : 'unknown'}
            </div>
          </div>
          <div>
            <div className="text-xs">Commit</div>
            <div>
              <div className="truncate text-sm font-semibold text-white">
                {schemaCheck.meta?.commit ?? 'unknown'}
              </div>
            </div>
          </div>
          {schemaCheck.__typename === 'FailedSchemaCheck' && schemaCheck.canBeApproved ? (
            <div className="ml-auto mr-0 pl-4">
              {schemaCheck.canBeApprovedByViewer ? (
                <LegacyButton danger onClick={() => setIsApproveFailedSchemaCheckModalOpen(true)}>
                  Approve
                </LegacyButton>
              ) : null}
            </div>
          ) : null}
          {schemaCheck.__typename === 'SuccessfulSchemaCheck' && schemaCheck.isApproved ? (
            <div className="ml-4">
              <div className="text-xs">Approved by</div>
              <div>
                <div className="text-sm font-bold text-white">
                  {schemaCheck.approvedBy?.displayName ?? 'unknown'}
                </div>
              </div>
            </div>
          ) : null}
        </div>
      </div>
<<<<<<< HEAD

      <div className="pb-1 pt-6">
        <ToggleGroup.Root
          className="flex space-x-1 rounded-md bg-gray-900/50 text-gray-500"
          type="single"
          defaultValue={view}
          onValueChange={value => value && setView(value)}
          orientation="vertical"
        >
          {toggleItems.map(item => (
            <ToggleGroup.Item
              key={item.value}
              value={item.value}
              className={cn(
                'flex items-center rounded-md px-2 py-[0.4375rem] text-xs font-semibold hover:text-white',
                view === item.value && 'bg-gray-800 text-white',
              )}
              title={item.tooltip}
            >
              {item.icon}
              <span className="ml-2">{item.label}</span>
            </ToggleGroup.Item>
          ))}
        </ToggleGroup.Root>
      </div>
      {view === 'details' ? (
        <>
          <div className="my-2">
            {schemaCheck.__typename === 'SuccessfulSchemaCheck' &&
            !schemaCheck.schemaPolicyWarnings?.edges?.length &&
            !schemaCheck.safeSchemaChanges?.nodes?.length &&
            !schemaCheck.breakingSchemaChanges?.nodes?.length &&
            !schemaCheck.schemaPolicyErrors?.edges?.length ? (
              <div className="my-2">
                <Heading>Details</Heading>
                <div className="mt-1">No changes or policy warnings detected.</div>
              </div>
            ) : null}
            {schemaCheck.__typename === 'FailedSchemaCheck' &&
            schemaCheck.compositionErrors?.nodes.length ? (
              <div className="mb-4 space-y-2">
                <Heading className="flex items-center gap-x-2">
                  <Badge color="red" /> Composition Errors
                </Heading>
                <ul>
                  {schemaCheck.compositionErrors.nodes.map((change, index) => (
                    <li key={index}>{change.message}</li>
                  ))}
                </ul>
              </div>
            ) : null}
            {schemaCheck.breakingSchemaChanges?.nodes.length ? (
              <div className="mb-2">
                <ChangesBlock
                  criticality={CriticalityLevel.Breaking}
                  changes={schemaCheck.breakingSchemaChanges.nodes}
                  retentionInDays={retentionInDays}
                />
              </div>
            ) : null}
            {schemaCheck.safeSchemaChanges ? (
              <div className="mb-2">
                <ChangesBlock
                  criticality={CriticalityLevel.Safe}
                  changes={schemaCheck.safeSchemaChanges.nodes}
                />
              </div>
            ) : null}
            {schemaCheck.schemaPolicyErrors?.edges.length ? (
              <div className="mb-2">
                <PolicyBlock
                  title="Schema Policy Errors"
                  policies={schemaCheck.schemaPolicyErrors}
                  type="error"
                />
              </div>
            ) : null}
            {schemaCheck.schemaPolicyWarnings ? (
              <div className="mb-2">
                <PolicyBlock
                  title="Schema Policy Warnings"
                  policies={schemaCheck.schemaPolicyWarnings}
                  type="warning"
                />
              </div>
            ) : null}
          </div>
        </>
      ) : null}
      {view === 'schema' ? (
        <SchemaEditor
          theme="vs-dark"
          options={{
            renderLineHighlightOnlyWhenFocus: true,
            readOnly: true,
            lineNumbers: 'off',
            renderValidationDecorations: 'on',
          }}
          schema={schemaCheck.compositeSchemaSDL ?? ''}
        />
      ) : null}
      {view === 'supergraph' ? (
        <SchemaEditor
          theme="vs-dark"
          options={{
            renderLineHighlightOnlyWhenFocus: true,
            readOnly: true,
            lineNumbers: 'off',
            renderValidationDecorations: 'on',
          }}
          schema={schemaCheck.supergraphSDL ?? ''}
        />
      ) : null}
      {view === 'schemaDiff' ? (
        <DiffEditor
          before={schemaCheck.schemaVersion?.sdl ?? ''}
          after={schemaCheck.compositeSchemaSDL ?? ''}
          title="Schema Diff"
        />
      ) : null}
      {view === 'policy' && schemaCheck.compositeSchemaSDL ? (
        <SchemaPolicyEditor
          compositeSchemaSDL={schemaCheck.schemaSDL ?? ''}
          warnings={schemaCheck.schemaPolicyWarnings ?? null}
          errors={('schemaPolicyErrors' in schemaCheck && schemaCheck.schemaPolicyErrors) || null}
        />
      ) : null}
=======
      <SchemaChecksView schemaCheck={schemaCheck} />
>>>>>>> 76b831e0
      <ApproveFailedSchemaCheckModal
        organizationId={router.organizationId}
        projectId={router.projectId}
        targetId={router.targetId}
        schemaCheckId={schemaCheck.id}
        isOpen={isApproveFailedSchemaCheckModalOpen}
        close={() => setIsApproveFailedSchemaCheckModalOpen(false)}
      />
    </div>
  );
};

const SchemaPolicyEditor_PolicyWarningsFragment = graphql(`
  fragment SchemaPolicyEditor_PolicyWarningsFragment on SchemaPolicyWarningConnection {
    edges {
      node {
        message
        start {
          line
          column
        }
        end {
          line
          column
        }
      }
    }
  }
`);

const SchemaPolicyEditor = (props: {
  compositeSchemaSDL: string;
  warnings: FragmentType<typeof SchemaPolicyEditor_PolicyWarningsFragment> | null;
  errors: FragmentType<typeof SchemaPolicyEditor_PolicyWarningsFragment> | null;
}) => {
  const warnings = useFragment(SchemaPolicyEditor_PolicyWarningsFragment, props.warnings);
  const errors = useFragment(SchemaPolicyEditor_PolicyWarningsFragment, props.errors);
  return (
    <SchemaEditor
      theme="vs-dark"
      options={{
        renderLineHighlightOnlyWhenFocus: true,
        readOnly: true,
        lineNumbers: 'off',
        renderValidationDecorations: 'on',
      }}
      onMount={(_, monaco) => {
        monaco.editor.setModelMarkers(monaco.editor.getModels()[0], 'owner', [
          ...(warnings?.edges.map(edge => ({
            message: edge.node.message,
            startLineNumber: edge.node.start.line,
            startColumn: edge.node.start.column,
            endLineNumber: edge.node.end?.line ?? edge.node.start.line,
            endColumn: edge.node.end?.column ?? edge.node.start.column,
            severity: monaco.MarkerSeverity.Warning,
          })) ?? []),
          ...(errors?.edges.map(edge => ({
            message: edge.node.message,
            startLineNumber: edge.node.start.line,
            startColumn: edge.node.start.column,
            endLineNumber: edge.node.end?.line ?? edge.node.start.line,
            endColumn: edge.node.end?.column ?? edge.node.start.column,
            severity: monaco.MarkerSeverity.Error,
          })) ?? []),
        ]);
      }}
      schema={props.compositeSchemaSDL}
    />
  );
};

const SchemaChecksView_SchemaCheckFragment = graphql(`
  fragment SchemaCheckView_SchemaCheckFragment on SchemaCheck {
    id
    hasSchemaCompositionErrors
    hasSchemaChanges
    hasUnapprovedBreakingChanges
    contractChecks {
      edges {
        node {
          id
          contractName
          hasSchemaCompositionErrors
          hasUnapprovedBreakingChanges
          hasSchemaChanges
          ...ContractCheckView_ContractCheckFragment
        }
      }
    }
    ...DefaultSchemaView_SchemaCheckFragment
  }
`);

function SchemaChecksView(props: {
  schemaCheck: FragmentType<typeof SchemaChecksView_SchemaCheckFragment>;
}) {
  const schemaCheck = useFragment(SchemaChecksView_SchemaCheckFragment, props.schemaCheck);

  const [selectedItem, setSelectedItem] = useState<string>('default');
  const selectedContractCheckNode = useMemo(
    () =>
      schemaCheck.contractChecks?.edges?.find(edge => edge.node.id === selectedItem)?.node ?? null,
    [selectedItem],
  );

  return (
    <>
      <Tabs
        defaultValue="default"
        className="mt-3"
        value={selectedItem}
        onValueChange={value => setSelectedItem(value)}
      >
        <TabsList className="w-full justify-start rounded-b-none px-2 py-0">
          <TabsTrigger value="default" className="mt-1 py-2 data-[state=active]:rounded-b-none">
            <span>Default Graph</span>
            <TooltipProvider>
              <Tooltip>
                {schemaCheck.hasSchemaCompositionErrors ? (
                  <>
                    <TooltipTrigger>
                      <ExclamationTriangleIcon className="h-4 w-4 pl-1 text-yellow-500" />
                    </TooltipTrigger>
                    <TooltipContent>Composition failed.</TooltipContent>
                  </>
                ) : schemaCheck.hasUnapprovedBreakingChanges ? (
                  <>
                    <TooltipTrigger>
                      <ExclamationTriangleIcon className="h-4 w-4 pl-1 text-yellow-500" />
                    </TooltipTrigger>
                    <TooltipContent>Unapproved breaking changes!</TooltipContent>
                  </>
                ) : schemaCheck.hasSchemaChanges ? (
                  <>
                    <TooltipTrigger>
                      <GitCompareIcon className="h-4 w-4 pl-1" />
                    </TooltipTrigger>
                    <TooltipContent>Contract schema changed</TooltipContent>
                  </>
                ) : (
                  <>
                    <TooltipTrigger>
                      <CheckIcon className="h-4 w-4 pl-1" />
                    </TooltipTrigger>
                    <TooltipContent>Composition succeeded.</TooltipContent>
                  </>
                )}
              </Tooltip>
            </TooltipProvider>
          </TabsTrigger>
          {schemaCheck.contractChecks?.edges.map(edge => (
            <TabsTrigger
              value={edge.node.id}
              key={edge.node.id}
              className="mt-1 py-2 data-[state=active]:rounded-b-none"
            >
              {edge.node.contractName}
              <TooltipProvider>
                <Tooltip>
                  {edge.node.hasSchemaCompositionErrors ? (
                    <>
                      <TooltipTrigger>
                        <ExclamationTriangleIcon className="h-4 w-4 pl-1 text-yellow-500" />
                      </TooltipTrigger>
                      <TooltipContent>Composition failed.</TooltipContent>
                    </>
                  ) : edge.node.hasUnapprovedBreakingChanges ? (
                    <>
                      <TooltipTrigger>
                        <ExclamationTriangleIcon className="h-4 w-4 pl-1 text-yellow-500" />
                      </TooltipTrigger>
                      <TooltipContent>Unapproved breaking changes!</TooltipContent>
                    </>
                  ) : edge.node.hasSchemaChanges ? (
                    <>
                      <TooltipTrigger>
                        <GitCompareIcon className="h-4 w-4 pl-1" />
                      </TooltipTrigger>
                      <TooltipContent>Contract schema changed</TooltipContent>
                    </>
                  ) : (
                    <>
                      <TooltipTrigger>
                        <CheckIcon className="h-4 w-4 pl-1" />
                      </TooltipTrigger>
                      <TooltipContent>Composition succeeded.</TooltipContent>
                    </>
                  )}
                </Tooltip>
              </TooltipProvider>
            </TabsTrigger>
          ))}
        </TabsList>
      </Tabs>
      {selectedContractCheckNode ? (
        <ContractCheckView contractCheck={selectedContractCheckNode} />
      ) : (
        <DefaultSchemaView schemaCheck={schemaCheck} />
      )}
    </>
  );
}

const DefaultSchemaView_SchemaCheckFragment = graphql(`
  fragment DefaultSchemaView_SchemaCheckFragment on SchemaCheck {
    id
    schemaSDL
    previousSchemaSDL
    serviceName
    hasSchemaCompositionErrors
    schemaVersion {
      id
      supergraph
      sdl
    }
    ... on SuccessfulSchemaCheck {
      compositeSchemaSDL
      supergraphSDL
    }
    ... on FailedSchemaCheck {
      compositeSchemaSDL
      supergraphSDL
      compositionErrors {
        ...CompositionErrorsSection_SchemaErrorConnection
      }
    }
    breakingSchemaChanges {
      nodes {
        message(withSafeBasedOnUsageNote: false)
        criticality
        criticalityReason
        path
        approval {
          approvedBy {
            id
            displayName
          }
          approvedAt
          schemaCheckId
        }
        isSafeBasedOnUsage
      }
    }
    safeSchemaChanges {
      nodes {
        message(withSafeBasedOnUsageNote: false)
        criticality
        criticalityReason
        path
        approval {
          approvedBy {
            id
            displayName
          }
          approvedAt
          schemaCheckId
        }
        isSafeBasedOnUsage
      }
    }
    schemaPolicyWarnings {
      ...SchemaPolicyEditor_PolicyWarningsFragment
      edges {
        node {
          message
        }
      }
    }
    schemaPolicyErrors {
      ...SchemaPolicyEditor_PolicyWarningsFragment
      edges {
        node {
          message
        }
      }
    }
    contractChecks {
      edges {
        node {
          id
          isSuccess
        }
      }
    }
  }
`);

function DefaultSchemaView(props: {
  schemaCheck: FragmentType<typeof DefaultSchemaView_SchemaCheckFragment>;
}) {
  const schemaCheck = useFragment(DefaultSchemaView_SchemaCheckFragment, props.schemaCheck);
  const [selectedView, setSelectedView] = useState<string>('details');

  const items = [
    {
      value: 'details',
      icon: <ListBulletIcon className="h-5 w-auto flex-none" />,
      label: 'Details',
      tooltip: 'Details',
      isDisabled: false,
    },
    ...(schemaCheck.serviceName
      ? [
          {
            value: 'service',
            icon: <DiffIcon className="h-5 w-auto flex-none" />,
            label: 'Service',
            tooltip: 'Service',
            isDisabled: false,
          },
        ]
      : []),
    {
      value: 'schema',
      icon: <DiffIcon className="h-5 w-auto flex-none" />,
      label: 'Schema',
      tooltip: 'Schema Diff',
      isDisabled: !schemaCheck.compositeSchemaSDL,
    },
    {
      value: 'supergraph',
      icon: <DiffIcon className="h-5 w-auto flex-none" />,
      label: 'Supergraph',
      tooltip: 'Supergraph',
      isDisabled: !schemaCheck.supergraphSDL,
    },
    {
      value: 'policy',
      icon: <AlertTriangleIcon className="h-5 w-auto flex-none" />,
      label: 'Policy',
      tooltip: 'Schema Policy',
      isDisabled:
        !schemaCheck.schemaPolicyWarnings &&
        !(
          schemaCheck.__typename === 'FailedSchemaCheck' &&
          schemaCheck.schemaPolicyErrors?.edges?.length
        ),
    },
  ];

  return (
    <>
      <Tabs value={selectedView} onValueChange={value => setSelectedView(value)}>
        <TabsList className="bg-background border-muted w-full justify-start rounded-none border-x border-b">
          {items.map(item => (
            <TabsTrigger value={item.value} disabled={item.isDisabled}>
              {item.icon}
              <span className="ml-2">{item.label}</span>
            </TabsTrigger>
          ))}
        </TabsList>
      </Tabs>
      <div className="border-muted min-h-[850px] rounded-md rounded-t-none border border-t-0">
        {selectedView === 'details' && (
          <div className="my-4 px-4">
            {!schemaCheck.schemaPolicyWarnings?.edges?.length &&
              !schemaCheck.safeSchemaChanges?.nodes?.length &&
              !schemaCheck.breakingSchemaChanges?.nodes?.length &&
              !schemaCheck.schemaPolicyErrors?.edges?.length &&
              !schemaCheck.hasSchemaCompositionErrors && <NoGraphChanges />}
            {schemaCheck.__typename === 'FailedSchemaCheck' && schemaCheck.compositionErrors && (
              <CompositionErrorsSection compositionErrors={schemaCheck.compositionErrors} />
            )}
            {schemaCheck.breakingSchemaChanges?.nodes.length ? (
              <div className="mb-2">
                <ChangesBlock
                  criticality={CriticalityLevel.Breaking}
                  changes={schemaCheck.breakingSchemaChanges.nodes}
                />
              </div>
            ) : null}
            {schemaCheck.safeSchemaChanges ? (
              <div className="mb-2">
                <ChangesBlock
                  criticality={CriticalityLevel.Safe}
                  changes={schemaCheck.safeSchemaChanges.nodes}
                />
              </div>
            ) : null}
            {schemaCheck.schemaPolicyErrors?.edges.length ? (
              <div className="mb-2">
                <PolicyBlock
                  title="Schema Policy Errors"
                  policies={schemaCheck.schemaPolicyErrors}
                  type="error"
                />
              </div>
            ) : null}
            {schemaCheck.schemaPolicyWarnings ? (
              <div className="mb-2">
                <PolicyBlock
                  title="Schema Policy Warnings"
                  policies={schemaCheck.schemaPolicyWarnings}
                  type="warning"
                />
              </div>
            ) : null}
          </div>
        )}
        {selectedView === 'service' && (
          <DiffEditor
            before={schemaCheck.previousSchemaSDL ?? null}
            after={schemaCheck.schemaSDL}
            downloadFileName="service.graphqls"
          />
        )}
        {selectedView === 'schema' && (
          <DiffEditor
            before={schemaCheck.schemaVersion?.sdl ?? null}
            after={schemaCheck.compositeSchemaSDL ?? null}
            downloadFileName="schema.graphqls"
          />
        )}
        {selectedView === 'supergraph' && (
          <DiffEditor
            before={schemaCheck?.schemaVersion?.supergraph ?? null}
            after={schemaCheck?.supergraphSDL ?? null}
            downloadFileName="supergraph.graphqls"
          />
        )}
        {selectedView === 'policy' && (
          <>
            <div className="my-2 px-2">
              <Heading>Schema Policy</Heading>
            </div>
            <SchemaPolicyEditor
              compositeSchemaSDL={schemaCheck.schemaSDL ?? ''}
              warnings={schemaCheck.schemaPolicyWarnings ?? null}
              errors={
                ('schemaPolicyErrors' in schemaCheck && schemaCheck.schemaPolicyErrors) || null
              }
            />
          </>
        )}
      </div>
    </>
  );
}

const ContractCheckView_ContractCheckFragment = graphql(`
  fragment ContractCheckView_ContractCheckFragment on ContractCheck {
    id
    schemaCompositionErrors {
      ...CompositionErrorsSection_SchemaErrorConnection
    }
    breakingSchemaChanges {
      nodes {
        message(withSafeBasedOnUsageNote: false)
        criticality
        criticalityReason
        path
        approval {
          approvedBy {
            id
            displayName
          }
          approvedAt
          schemaCheckId
        }
        isSafeBasedOnUsage
      }
    }
    safeSchemaChanges {
      nodes {
        message(withSafeBasedOnUsageNote: false)
        criticality
        criticalityReason
        path
        approval {
          approvedBy {
            id
            displayName
          }
          approvedAt
          schemaCheckId
        }
        isSafeBasedOnUsage
      }
    }
    compositeSchemaSDL
    supergraphSDL
    contractVersion {
      id
      compositeSchemaSDL
      supergraphSDL
    }
  }
`);

function ContractCheckView(props: {
  contractCheck: FragmentType<typeof ContractCheckView_ContractCheckFragment>;
}) {
  const contractCheck = useFragment(ContractCheckView_ContractCheckFragment, props.contractCheck);

  const [selectedView, setSelectedView] = useState<string>('details');

  const items = [
    {
      value: 'details',
      icon: <ListBulletIcon className="h-5 w-auto flex-none" />,
      label: 'Details',
      tooltip: 'Details',
      disabledReason: false,
    },
    {
      value: 'schema',
      icon: <DiffIcon className="h-5 w-auto flex-none" />,
      label: 'Schema',
      tooltip: 'Schema',
      disabledReason: !contractCheck.compositeSchemaSDL && (
        <>Composition did not succeed. No public schema SDL available.</>
      ),
    },
    {
      value: 'supergraph',
      icon: <DiffIcon className="h-5 w-auto flex-none" />,
      label: 'Supergraph',
      tooltip: 'Supergraph',
      disabledReason: !contractCheck.supergraphSDL && (
        <>Composition did not succeed. No Supergraph available.</>
      ),
    },
  ];

  return (
    <TooltipProvider>
      <Tabs value={selectedView} onValueChange={value => setSelectedView(value)}>
        <TabsList className="bg-background border-muted w-full justify-start rounded-none border-x border-b">
          {items.map(item => (
            <Tooltip>
              <TooltipTrigger>
                <TabsTrigger value={item.value} disabled={!!item.disabledReason}>
                  {item.icon}
                  <span className="ml-2">{item.label}</span>
                </TabsTrigger>
              </TooltipTrigger>
              {item.disabledReason && (
                <TooltipContent className="max-w-md p-4 font-normal">
                  {item.disabledReason}
                </TooltipContent>
              )}
            </Tooltip>
          ))}
        </TabsList>
      </Tabs>
      <div className="border-muted min-h-[850px] rounded-md rounded-t-none border border-t-0">
        {selectedView === 'details' && (
          <div className="my-4 px-4">
            {contractCheck.schemaCompositionErrors && (
              <CompositionErrorsSection compositionErrors={contractCheck.schemaCompositionErrors} />
            )}
            {contractCheck.breakingSchemaChanges?.nodes.length && (
              <div className="mb-2">
                <ChangesBlock
                  criticality={CriticalityLevel.Breaking}
                  changes={contractCheck.breakingSchemaChanges.nodes}
                />
              </div>
            )}
            {contractCheck.safeSchemaChanges && (
              <div className="mb-2">
                <ChangesBlock
                  criticality={CriticalityLevel.Safe}
                  changes={contractCheck.safeSchemaChanges.nodes}
                />
              </div>
            )}
            {!contractCheck.breakingSchemaChanges &&
              !contractCheck.safeSchemaChanges &&
              !contractCheck.schemaCompositionErrors && <NoGraphChanges />}
          </div>
        )}
        {selectedView === 'schema' && (
          <DiffEditor
            before={contractCheck?.contractVersion?.compositeSchemaSDL ?? null}
            after={contractCheck.compositeSchemaSDL ?? null}
            downloadFileName="schema.graphqls"
          />
        )}
        {selectedView === 'supergraph' && (
          <DiffEditor
            before={contractCheck?.contractVersion?.supergraphSDL ?? null}
            after={contractCheck?.supergraphSDL ?? null}
            downloadFileName="supergraph.graphqls"
          />
        )}
      </div>
    </TooltipProvider>
  );
}

const ChecksPageQuery = graphql(`
  query ChecksPageQuery(
    $organizationId: ID!
    $projectId: ID!
    $targetId: ID!
    $filters: SchemaChecksFilter
  ) {
    organizations {
      ...TargetLayout_OrganizationConnectionFragment
    }
    organization(selector: { organization: $organizationId }) {
      organization {
        ...TargetLayout_CurrentOrganizationFragment
        rateLimit {
          retentionInDays
        }
      }
    }
    project(selector: { organization: $organizationId, project: $projectId }) {
      ...TargetLayout_CurrentProjectFragment
    }
    target(selector: { organization: $organizationId, project: $projectId, target: $targetId }) {
      id
      schemaChecks(first: 1) {
        edges {
          node {
            id
          }
        }
      }
      filteredSchemaChecks: schemaChecks(first: 1, filters: $filters) {
        edges {
          node {
            id
          }
        }
      }
    }
    me {
      ...TargetLayout_MeFragment
    }
    ...TargetLayout_IsCDNEnabledFragment
  }
`);

function ChecksPageContent() {
  const [paginationVariables, setPaginationVariables] = useState<Array<string | null>>(() => [
    null,
  ]);

  const router = useRouteSelector();

  const showOnlyChanged = router.query.filter_changed === 'true';
  const showOnlyFailed = router.query.filter_failed === 'true';

  const [filters, setFilters] = useState<SchemaCheckFilters>({
    showOnlyChanged: showOnlyChanged ?? false,
    showOnlyFailed: showOnlyFailed ?? false,
  });

  const [query] = useQuery({
    query: ChecksPageQuery,
    variables: {
      organizationId: router.organizationId,
      projectId: router.projectId,
      targetId: router.targetId,
      filters: {
        changed: filters.showOnlyChanged ?? false,
        failed: filters.showOnlyFailed ?? false,
      },
    },
  });

  if (query.error) {
    return <QueryError error={query.error} />;
  }

  const me = query.data?.me;
  const currentOrganization = query.data?.organization?.organization;
  const currentProject = query.data?.project;
  const organizationConnection = query.data?.organizations;
  const isCDNEnabled = query.data;
  const { schemaCheckId } = router;
  const hasSchemaChecks = !!query.data?.target?.schemaChecks?.edges?.length;
  const hasFilteredSchemaChecks = !!query.data?.target?.filteredSchemaChecks?.edges?.length;
  const hasActiveSchemaCheck = !!schemaCheckId;
  const retentionInDays = query.data?.organization?.organization?.rateLimit?.retentionInDays;

  const handleShowOnlyFilterChange = () => {
    const updatedFilters = !filters.showOnlyChanged;

    void router.push({
      query: {
        ...router.query,
        filter_changed: updatedFilters,
      },
    });
    setFilters(filters => ({
      ...filters,
      showOnlyChanged: !filters.showOnlyChanged,
    }));
  };

  const handleShowOnlyFilterFailed = () => {
    const updatedFilters = !filters.showOnlyFailed;

    void router.push({
      query: {
        ...router.query,
        filter_failed: updatedFilters,
      },
    });

    setFilters(filters => ({
      ...filters,
      showOnlyFailed: !filters.showOnlyFailed,
    }));
  };

  return (
    <>
      <TargetLayout
        page={Page.Checks}
        className="h-full"
        currentOrganization={currentOrganization ?? null}
        currentProject={currentProject ?? null}
        me={me ?? null}
        organizations={organizationConnection ?? null}
        isCDNEnabled={isCDNEnabled ?? null}
      >
        <div
          className={cn(
            'flex h-full w-full',
            hasSchemaChecks || hasActiveSchemaCheck ? 'flex-row gap-x-6' : '',
          )}
        >
          <div>
            <div className="py-6">
              <Title>Schema Checks</Title>
              <Subtitle>Recently checked schemas.</Subtitle>
            </div>
            {query.fetching || query.stale ? null : hasSchemaChecks ? (
              <div className="flex flex-col gap-5">
                <div>
                  <div className="flex h-9 flex-row items-center justify-between">
                    <Label
                      htmlFor="filter-toggle-has-changes"
                      className="text-sm font-normal text-gray-100"
                    >
                      Show only changed schemas
                    </Label>
                    <Switch
                      checked={filters.showOnlyChanged ?? false}
                      onCheckedChange={handleShowOnlyFilterChange}
                      id="filter-toggle-has-changes"
                    />
                  </div>
                  <div className="flex h-9 flex-row items-center justify-between">
                    <Label
                      htmlFor="filter-toggle-status-failed"
                      className="text-sm font-normal text-gray-100"
                    >
                      Show only failed checks
                    </Label>
                    <Switch
                      checked={filters.showOnlyFailed ?? false}
                      onCheckedChange={handleShowOnlyFilterFailed}
                      id="filter-toggle-status-failed"
                    />
                  </div>
                </div>
                {hasFilteredSchemaChecks ? (
                  <div className="flex w-[300px] grow flex-col gap-2.5 overflow-y-auto rounded-md border border-gray-800/50 p-2.5">
                    {paginationVariables.map((cursor, index) => (
                      <Navigation
                        after={cursor}
                        isLastPage={index + 1 === paginationVariables.length}
                        onLoadMore={cursor =>
                          setPaginationVariables(cursors => [...cursors, cursor])
                        }
                        key={cursor ?? 'first'}
                        filters={filters}
                      />
                    ))}
                  </div>
                ) : (
                  <div className="cursor-default text-sm">
                    No schema checks found with the current filters
                  </div>
                )}
              </div>
            ) : (
              <div>
                <div className="cursor-default text-sm">
                  {hasActiveSchemaCheck ? 'List is empty' : 'Your schema check list is empty'}
                </div>
                <DocsLink href="/features/schema-registry#check-a-schema">
                  {hasActiveSchemaCheck
                    ? 'Check you first schema'
                    : 'Learn how to check your first schema with Hive CLI'}
                </DocsLink>
              </div>
            )}
          </div>
          {hasActiveSchemaCheck ? (
<<<<<<< HEAD
            <div className="grow">
              {schemaCheckId ? (
                <ActiveSchemaCheck
                  schemaCheckId={schemaCheckId}
                  key={schemaCheckId}
                  retentionInDays={retentionInDays}
                />
              ) : null}
            </div>
=======
            schemaCheckId ? (
              <ActiveSchemaCheck schemaCheckId={schemaCheckId} key={schemaCheckId} />
            ) : null
>>>>>>> 76b831e0
          ) : hasSchemaChecks ? (
            <EmptyList
              className="border-0 pt-6"
              title="Select a schema check"
              description="A list of your schema checks is available on the left."
            />
          ) : null}
        </div>
      </TargetLayout>
    </>
  );
}

function ChecksPage() {
  return (
    <>
      <MetaTitle title="Schema Checks" />
      <ChecksPageContent />
    </>
  );
}

export const getServerSideProps = withSessionProtection();

export default authenticated(ChecksPage);<|MERGE_RESOLUTION|>--- conflicted
+++ resolved
@@ -197,65 +197,6 @@
       commit
       author
     }
-<<<<<<< HEAD
-    breakingSchemaChanges {
-      nodes {
-        message(withSafeBasedOnUsageNote: false)
-        criticality
-        criticalityReason
-        path
-        approval {
-          approvedBy {
-            id
-            displayName
-          }
-          approvedAt
-          schemaCheckId
-        }
-        isSafeBasedOnUsage
-        affectedOperations {
-          name
-          hash
-          count
-        }
-        affectedClients
-      }
-    }
-    safeSchemaChanges {
-      nodes {
-        message(withSafeBasedOnUsageNote: false)
-        criticality
-        criticalityReason
-        path
-        approval {
-          approvedBy {
-            id
-            displayName
-          }
-          approvedAt
-          schemaCheckId
-        }
-        isSafeBasedOnUsage
-      }
-    }
-    schemaPolicyWarnings {
-      ...SchemaPolicyEditor_PolicyWarningsFragment
-      edges {
-        node {
-          message
-        }
-      }
-    }
-    schemaPolicyErrors {
-      ...SchemaPolicyEditor_PolicyWarningsFragment
-      edges {
-        node {
-          message
-        }
-      }
-    }
-=======
->>>>>>> 76b831e0
     ... on FailedSchemaCheck {
       canBeApproved
       canBeApprovedByViewer
@@ -508,137 +449,7 @@
           ) : null}
         </div>
       </div>
-<<<<<<< HEAD
-
-      <div className="pb-1 pt-6">
-        <ToggleGroup.Root
-          className="flex space-x-1 rounded-md bg-gray-900/50 text-gray-500"
-          type="single"
-          defaultValue={view}
-          onValueChange={value => value && setView(value)}
-          orientation="vertical"
-        >
-          {toggleItems.map(item => (
-            <ToggleGroup.Item
-              key={item.value}
-              value={item.value}
-              className={cn(
-                'flex items-center rounded-md px-2 py-[0.4375rem] text-xs font-semibold hover:text-white',
-                view === item.value && 'bg-gray-800 text-white',
-              )}
-              title={item.tooltip}
-            >
-              {item.icon}
-              <span className="ml-2">{item.label}</span>
-            </ToggleGroup.Item>
-          ))}
-        </ToggleGroup.Root>
-      </div>
-      {view === 'details' ? (
-        <>
-          <div className="my-2">
-            {schemaCheck.__typename === 'SuccessfulSchemaCheck' &&
-            !schemaCheck.schemaPolicyWarnings?.edges?.length &&
-            !schemaCheck.safeSchemaChanges?.nodes?.length &&
-            !schemaCheck.breakingSchemaChanges?.nodes?.length &&
-            !schemaCheck.schemaPolicyErrors?.edges?.length ? (
-              <div className="my-2">
-                <Heading>Details</Heading>
-                <div className="mt-1">No changes or policy warnings detected.</div>
-              </div>
-            ) : null}
-            {schemaCheck.__typename === 'FailedSchemaCheck' &&
-            schemaCheck.compositionErrors?.nodes.length ? (
-              <div className="mb-4 space-y-2">
-                <Heading className="flex items-center gap-x-2">
-                  <Badge color="red" /> Composition Errors
-                </Heading>
-                <ul>
-                  {schemaCheck.compositionErrors.nodes.map((change, index) => (
-                    <li key={index}>{change.message}</li>
-                  ))}
-                </ul>
-              </div>
-            ) : null}
-            {schemaCheck.breakingSchemaChanges?.nodes.length ? (
-              <div className="mb-2">
-                <ChangesBlock
-                  criticality={CriticalityLevel.Breaking}
-                  changes={schemaCheck.breakingSchemaChanges.nodes}
-                  retentionInDays={retentionInDays}
-                />
-              </div>
-            ) : null}
-            {schemaCheck.safeSchemaChanges ? (
-              <div className="mb-2">
-                <ChangesBlock
-                  criticality={CriticalityLevel.Safe}
-                  changes={schemaCheck.safeSchemaChanges.nodes}
-                />
-              </div>
-            ) : null}
-            {schemaCheck.schemaPolicyErrors?.edges.length ? (
-              <div className="mb-2">
-                <PolicyBlock
-                  title="Schema Policy Errors"
-                  policies={schemaCheck.schemaPolicyErrors}
-                  type="error"
-                />
-              </div>
-            ) : null}
-            {schemaCheck.schemaPolicyWarnings ? (
-              <div className="mb-2">
-                <PolicyBlock
-                  title="Schema Policy Warnings"
-                  policies={schemaCheck.schemaPolicyWarnings}
-                  type="warning"
-                />
-              </div>
-            ) : null}
-          </div>
-        </>
-      ) : null}
-      {view === 'schema' ? (
-        <SchemaEditor
-          theme="vs-dark"
-          options={{
-            renderLineHighlightOnlyWhenFocus: true,
-            readOnly: true,
-            lineNumbers: 'off',
-            renderValidationDecorations: 'on',
-          }}
-          schema={schemaCheck.compositeSchemaSDL ?? ''}
-        />
-      ) : null}
-      {view === 'supergraph' ? (
-        <SchemaEditor
-          theme="vs-dark"
-          options={{
-            renderLineHighlightOnlyWhenFocus: true,
-            readOnly: true,
-            lineNumbers: 'off',
-            renderValidationDecorations: 'on',
-          }}
-          schema={schemaCheck.supergraphSDL ?? ''}
-        />
-      ) : null}
-      {view === 'schemaDiff' ? (
-        <DiffEditor
-          before={schemaCheck.schemaVersion?.sdl ?? ''}
-          after={schemaCheck.compositeSchemaSDL ?? ''}
-          title="Schema Diff"
-        />
-      ) : null}
-      {view === 'policy' && schemaCheck.compositeSchemaSDL ? (
-        <SchemaPolicyEditor
-          compositeSchemaSDL={schemaCheck.schemaSDL ?? ''}
-          warnings={schemaCheck.schemaPolicyWarnings ?? null}
-          errors={('schemaPolicyErrors' in schemaCheck && schemaCheck.schemaPolicyErrors) || null}
-        />
-      ) : null}
-=======
-      <SchemaChecksView schemaCheck={schemaCheck} />
->>>>>>> 76b831e0
+      <SchemaChecksView schemaCheck={schemaCheck} retentionInDays={retentionInDays} />
       <ApproveFailedSchemaCheckModal
         organizationId={router.organizationId}
         projectId={router.projectId}
@@ -734,6 +545,7 @@
 
 function SchemaChecksView(props: {
   schemaCheck: FragmentType<typeof SchemaChecksView_SchemaCheckFragment>;
+  retentionInDays: number | undefined;
 }) {
   const schemaCheck = useFragment(SchemaChecksView_SchemaCheckFragment, props.schemaCheck);
 
@@ -834,9 +646,12 @@
         </TabsList>
       </Tabs>
       {selectedContractCheckNode ? (
-        <ContractCheckView contractCheck={selectedContractCheckNode} />
+        <ContractCheckView
+          contractCheck={selectedContractCheckNode}
+          retentionInDays={props.retentionInDays}
+        />
       ) : (
-        <DefaultSchemaView schemaCheck={schemaCheck} />
+        <DefaultSchemaView schemaCheck={schemaCheck} retentionInDays={props.retentionInDays} />
       )}
     </>
   );
@@ -880,6 +695,12 @@
           schemaCheckId
         }
         isSafeBasedOnUsage
+        affectedOperations {
+          name
+          hash
+          count
+        }
+        affectedClients
       }
     }
     safeSchemaChanges {
@@ -928,6 +749,7 @@
 
 function DefaultSchemaView(props: {
   schemaCheck: FragmentType<typeof DefaultSchemaView_SchemaCheckFragment>;
+  retentionInDays: number | undefined;
 }) {
   const schemaCheck = useFragment(DefaultSchemaView_SchemaCheckFragment, props.schemaCheck);
   const [selectedView, setSelectedView] = useState<string>('details');
@@ -1007,6 +829,7 @@
                 <ChangesBlock
                   criticality={CriticalityLevel.Breaking}
                   changes={schemaCheck.breakingSchemaChanges.nodes}
+                  retentionInDays={props.retentionInDays}
                 />
               </div>
             ) : null}
@@ -1099,6 +922,12 @@
           schemaCheckId
         }
         isSafeBasedOnUsage
+        affectedOperations {
+          name
+          hash
+          count
+        }
+        affectedClients
       }
     }
     safeSchemaChanges {
@@ -1130,6 +959,7 @@
 
 function ContractCheckView(props: {
   contractCheck: FragmentType<typeof ContractCheckView_ContractCheckFragment>;
+  retentionInDays: number | undefined;
 }) {
   const contractCheck = useFragment(ContractCheckView_ContractCheckFragment, props.contractCheck);
 
@@ -1195,6 +1025,7 @@
                 <ChangesBlock
                   criticality={CriticalityLevel.Breaking}
                   changes={contractCheck.breakingSchemaChanges.nodes}
+                  retentionInDays={props.retentionInDays}
                 />
               </div>
             )}
@@ -1435,21 +1266,13 @@
             )}
           </div>
           {hasActiveSchemaCheck ? (
-<<<<<<< HEAD
-            <div className="grow">
-              {schemaCheckId ? (
-                <ActiveSchemaCheck
-                  schemaCheckId={schemaCheckId}
-                  key={schemaCheckId}
-                  retentionInDays={retentionInDays}
-                />
-              ) : null}
-            </div>
-=======
             schemaCheckId ? (
-              <ActiveSchemaCheck schemaCheckId={schemaCheckId} key={schemaCheckId} />
+              <ActiveSchemaCheck
+                schemaCheckId={schemaCheckId}
+                key={schemaCheckId}
+                retentionInDays={retentionInDays}
+              />
             ) : null
->>>>>>> 76b831e0
           ) : hasSchemaChecks ? (
             <EmptyList
               className="border-0 pt-6"
