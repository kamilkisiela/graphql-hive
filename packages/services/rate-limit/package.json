{
  "name": "@hive/rate-limit",
  "version": "0.0.0",
  "type": "module",
  "description": "A microservice for Hive SaaS, that exposes information about rate limits per given org/target.",
  "license": "MIT",
  "private": true,
  "scripts": {
    "build": "bob runify --single",
    "dev": "tsup-node src/dev.ts --watch --format esm --shims --target node18 --onSuccess 'node dist/dev.js' | pino-pretty --translateTime HH:MM:ss TT --ignore pid,hostname",
    "typecheck": "tsc --noEmit"
  },
  "dependencies": {
<<<<<<< HEAD
    "@sentry/node": "7.37.1",
    "@sentry/tracing": "7.37.1",
    "@trpc/client": "10.9.1",
    "@trpc/server": "10.9.1",
    "@valu/trpc-fetch-api-adapter": "^0.0.3",
=======
    "@sentry/node": "7.38.0",
    "@sentry/tracing": "7.38.0",
    "@trpc/client": "10.12.0",
    "@trpc/server": "10.12.0",
>>>>>>> 697c79bd
    "@whatwg-node/fetch": "0.8.1",
    "@whatwg-node/router": "^0.2.7",
    "date-fns": "2.29.3",
    "dotenv": "16.0.3",
    "got": "12.5.3",
    "reflect-metadata": "0.1.13",
    "zod": "3.20.6"
  },
  "devDependencies": {
    "@hive/emails": "workspace:*",
    "@hive/service-common": "workspace:*",
    "@hive/storage": "workspace:*",
    "pino-pretty": "9.3.0",
    "tslib": "2.5.0"
  },
  "buildOptions": {
    "runify": true,
    "tsup": true,
    "external": [
      "pg-native"
    ],
    "tags": [
      "backend"
    ],
    "banner": "../../../scripts/banner.js"
  }
}<|MERGE_RESOLUTION|>--- conflicted
+++ resolved
@@ -11,18 +11,11 @@
     "typecheck": "tsc --noEmit"
   },
   "dependencies": {
-<<<<<<< HEAD
-    "@sentry/node": "7.37.1",
-    "@sentry/tracing": "7.37.1",
-    "@trpc/client": "10.9.1",
-    "@trpc/server": "10.9.1",
     "@valu/trpc-fetch-api-adapter": "^0.0.3",
-=======
     "@sentry/node": "7.38.0",
     "@sentry/tracing": "7.38.0",
     "@trpc/client": "10.12.0",
     "@trpc/server": "10.12.0",
->>>>>>> 697c79bd
     "@whatwg-node/fetch": "0.8.1",
     "@whatwg-node/router": "^0.2.7",
     "date-fns": "2.29.3",
