--- conflicted
+++ resolved
@@ -1,7 +1,4 @@
-<<<<<<< HEAD
-import type { createLogger, FastifyLoggerInstance } from '@hive/service-common';
-=======
->>>>>>> 697c79bd
+import type { createLogger } from '@hive/service-common';
 import type { Job } from 'bullmq';
 import type { FastifyLoggerInstance, FastifyRequest } from '@hive/service-common';
 import type { WebhookInput } from './scheduler';
