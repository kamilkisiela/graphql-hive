--- conflicted
+++ resolved
@@ -10,21 +10,13 @@
     "typecheck": "tsc --noEmit"
   },
   "dependencies": {
-<<<<<<< HEAD
-    "@sentry/node": "7.21.1",
-    "@sentry/tracing": "7.21.1",
-    "@trpc/server": "10.4.3",
-    "@valu/trpc-fetch-api-adapter": "^0.0.3",
-    "@whatwg-node/server": "^0.4.17",
-    "dotenv": "10.0.0",
-    "itty-router": "2.6.6",
-=======
     "@sentry/node": "7.38.0",
     "@sentry/tracing": "7.38.0",
     "@trpc/server": "10.12.0",
+    "@valu/trpc-fetch-api-adapter": "^0.0.3",
+    "@whatwg-node/router": "^0.2.7",
     "dotenv": "16.0.3",
     "ioredis": "5.3.1",
->>>>>>> 697c79bd
     "ms": "2.1.3",
     "p-timeout": "6.1.1",
     "reflect-metadata": "0.1.13",
