#!/usr/bin/env node
import * as fs from 'fs';
import got from 'got';
import { DocumentNode, GraphQLError, stripIgnoredCharacters } from 'graphql';
import 'reflect-metadata';
import zod from 'zod';
import { createRegistry, createTaskRunner, CryptoProvider, LogFn, Logger } from '@hive/api';
import { createArtifactRequestHandler } from '@hive/cdn-script/artifact-handler';
import { ArtifactStorageReader } from '@hive/cdn-script/artifact-storage-reader';
import { AwsClient } from '@hive/cdn-script/aws';
import { createIsKeyValid } from '@hive/cdn-script/key-validation';
import {
  createServer,
  registerShutdown,
  registerTRPC,
  reportReadiness,
  startMetrics,
  startSentryTransaction,
} from '@hive/service-common';
import { createConnectionString, createStorage as createPostgreSQLStorage } from '@hive/storage';
import { Dedupe, ExtraErrorData } from '@sentry/integrations';
import { captureException, init, Integrations, SeverityLevel, startSpan } from '@sentry/node';
import { createServerAdapter } from '@whatwg-node/server';
import { createContext, internalApiRouter } from './api';
import { asyncStorage } from './async-storage';
import { env } from './environment';
import { graphqlHandler } from './graphql-handler';
import { clickHouseElapsedDuration, clickHouseReadDuration } from './metrics';

const LegacySetUserIdMappingPayloadModel = zod.object({
  auth0UserId: zod.string(),
  superTokensUserId: zod.string(),
});

const LegacyCheckAuth0EmailUserExistsPayloadModel = zod.object({
  email: zod.string(),
});

export async function main() {
  init({
    serverName: 'api',
    enabled: !!env.sentry,
    environment: env.environment,
    dsn: env.sentry?.dsn,
    enableTracing: true,
    tracesSampleRate: 1,
    ignoreTransactions: [
      'POST /graphql', // Transaction created for a cached response (@graphql-yoga/plugin-response-cache)
    ],
    release: env.release,
    integrations: [
      new Integrations.Http({ tracing: true }),
      new Integrations.ContextLines(),
      new Integrations.LinkedErrors(),
      new ExtraErrorData({
        depth: 2,
      }),
      new Dedupe(),
    ],
    maxBreadcrumbs: 5,
    defaultIntegrations: false,
    autoSessionTracking: false,
  });

  const server = await createServer({
    name: 'graphql-api',
    tracing: true,
    log: {
      level: env.log.level,
      requests: env.log.requests,
    },
  });

  server.addContentTypeParser(
    'application/graphql+json',
    { parseAs: 'string' },
    function parseApplicationGraphQLJsonPayload(_req, payload, done) {
      done(null, JSON.parse(payload as unknown as string));
    },
  );

  server.addContentTypeParser(
    'application/graphql',
    { parseAs: 'string' },
    function parseApplicationGraphQLPayload(_req, payload, done) {
      done(null, {
        query: payload,
      });
    },
  );

  const storage = await createPostgreSQLStorage(createConnectionString(env.postgres), 10);

  let dbPurgeTaskRunner: null | ReturnType<typeof createTaskRunner> = null;

  if (!env.hiveServices.usageEstimator) {
    server.log.debug('Usage estimation is disabled. Skip scheduling purge tasks.');
  } else {
    server.log.debug(
      `Usage estimation is enabled. Start scheduling purge tasks every ${env.hiveServices.usageEstimator.dateRetentionPurgeIntervalMinutes} minutes.`,
    );
<<<<<<< HEAD
    dbPurgeTaskRunner = createTaskRunner({
      async run() {
        const transaction = startSentryTransaction({
          op: 'db.purgeTaskRunner',
          name: 'Purge Task',
        });
        try {
          const result = await storage.purgeExpiredSchemaChecks({
            expiresAt: new Date(),
          });
          server.log.debug(
            'Finished running schema check purge task. (deletedSchemaCheckCount=%s deletedSdlStoreCount=%s)',
            result.deletedSchemaCheckCount,
            result.deletedSdlStoreCount,
          );
          transaction.setMeasurement(
            'deletedSchemaCheckCount',
            result.deletedSchemaCheckCount,
            '',
          );
          transaction.setMeasurement('deletedSdlStoreCount', result.deletedSdlStoreCount, '');
          transaction.finish();
        } catch (error) {
          captureException(error);
          transaction.setStatus('internal_error');
          transaction.finish();
          throw error;
        }
      },
=======
    dbPureTaskRunner = createTaskRunner({
      run: () =>
        startSpan(
          {
            name: 'purgeExpiredSchemaChecks',
          },
          async function run(span) {
            const result = await storage.purgeExpiredSchemaChecks({
              expiresAt: new Date(),
            });
            server.log.debug(
              'Finished running schema check purge task. (deletedSchemaCheckCount=%s deletedSdlStoreCount=%s)',
              result.deletedSchemaCheckCount,
              result.deletedSdlStoreCount,
            );
            span?.setData('result', result);
          },
        ),
>>>>>>> 22f2cf59
      interval: env.hiveServices.usageEstimator.dateRetentionPurgeIntervalMinutes * 60 * 1000,
      logger: server.log,
    });
    dbPurgeTaskRunner.start();
  }

  registerShutdown({
    logger: server.log,
    async onShutdown() {
      server.log.info('Stopping HTTP server listener...');
      await server.close();
      server.log.info('Stopping Storage handler...');
      await storage.destroy();
      if (dbPurgeTaskRunner) {
        server.log.info('Stopping expired schema check purge task...');
        await dbPurgeTaskRunner.stop();
      }
      server.log.info('Shutdown complete.');
    },
  });

  function createErrorHandler(level: SeverityLevel): LogFn {
    return (error: any, errorLike?: any, ...args: any[]) => {
      server.log.error(error, errorLike, ...args);

      const errorObj =
        error instanceof Error ? error : errorLike instanceof Error ? errorLike : null;

      if (errorObj instanceof GraphQLError) {
        return;
      }

      if (errorObj instanceof Error) {
        captureException(errorObj, {
          level,
          extra: {
            error,
            errorLike,
            rest: args,
          },
        });
      }
    };
  }

  function getRequestId() {
    const store = asyncStorage.getStore();

    return store?.requestId;
  }

  function wrapLogFn(fn: LogFn): LogFn {
    return (msg, ...args) => {
      const requestId = getRequestId();

      if (requestId) {
        fn(msg + ` - (requestId=${requestId})`, ...args);
      } else {
        fn(msg, ...args);
      }
    };
  }

  try {
    const errorHandler = createErrorHandler('error');
    const fatalHandler = createErrorHandler('fatal');

    // eslint-disable-next-line no-inner-declarations
    function createGraphQLLogger(binds: Record<string, any> = {}): Logger {
      return {
        error: wrapLogFn(errorHandler),
        fatal: wrapLogFn(fatalHandler),
        info: wrapLogFn(server.log.info.bind(server.log)),
        warn: wrapLogFn(server.log.warn.bind(server.log)),
        trace: wrapLogFn(server.log.trace.bind(server.log)),
        debug: wrapLogFn(server.log.debug.bind(server.log)),
        child(bindings) {
          return createGraphQLLogger({
            ...binds,
            ...bindings,
            requestId: getRequestId(),
          });
        },
      };
    }
    const logger = createGraphQLLogger();
    const registry = createRegistry({
      app: env.hiveServices.webApp
        ? {
            baseUrl: env.hiveServices.webApp.url,
          }
        : null,
      tokens: {
        endpoint: env.hiveServices.tokens.endpoint,
      },
      billing: {
        endpoint: env.hiveServices.billing ? env.hiveServices.billing.endpoint : null,
      },
      emailsEndpoint: env.hiveServices.emails ? env.hiveServices.emails.endpoint : undefined,
      webhooks: {
        endpoint: env.hiveServices.webhooks.endpoint,
      },
      schemaService: {
        endpoint: env.hiveServices.schema.endpoint,
      },
      usageEstimationService: {
        endpoint: env.hiveServices.usageEstimator ? env.hiveServices.usageEstimator.endpoint : null,
      },
      rateLimitService: {
        endpoint: env.hiveServices.rateLimit ? env.hiveServices.rateLimit.endpoint : null,
      },
      schemaPolicyService: {
        endpoint: env.hiveServices.schemaPolicy ? env.hiveServices.schemaPolicy.endpoint : null,
      },
      logger,
      storage,
      redis: {
        host: env.redis.host,
        port: env.redis.port,
        password: env.redis.password,
      },
      githubApp: env.github,
      clickHouse: {
        protocol: env.clickhouse.protocol,
        host: env.clickhouse.host,
        port: env.clickhouse.port,
        username: env.clickhouse.username,
        password: env.clickhouse.password,
        onReadEnd(query, timings) {
          clickHouseReadDuration.labels({ query }).observe(timings.totalSeconds);
          clickHouseElapsedDuration.labels({ query }).observe(timings.elapsedSeconds);
        },
      },
      cdn: env.cdn,
      s3: {
        accessKeyId: env.s3.credentials.accessKeyId,
        secretAccessKeyId: env.s3.credentials.secretAccessKey,
        sessionToken: env.s3.credentials.sessionToken,
        bucketName: env.s3.bucketName,
        endpoint: env.s3.endpoint,
      },
      encryptionSecret: env.encryptionSecret,
      feedback: {
        token: 'noop',
        channel: 'noop',
      },
      schemaConfig: env.hiveServices.webApp
        ? {
            schemaPublishLink(input) {
              let url = `${env.hiveServices.webApp!.url}/${input.organization.cleanId}/${
                input.project.cleanId
              }/${input.target.cleanId}`;

              if (input.version) {
                url += `/history/${input.version.id}`;
              }

              return url;
            },
            schemaCheckLink(input) {
              return `${env.hiveServices.webApp!.url}/${input.organization.cleanId}/${
                input.project.cleanId
              }/${input.target.cleanId}/checks/${input.schemaCheckId}`;
            },
          }
        : {},
      organizationOIDC: env.organizationOIDC,
      supportConfig: env.zendeskSupport,
    });

    let persistedOperations: Record<string, DocumentNode | string> | null = null;
    if (env.graphql.persistedOperationsPath) {
      persistedOperations = JSON.parse(
        fs.readFileSync(env.graphql.persistedOperationsPath, 'utf-8'),
      );
    }

    const graphqlPath = '/graphql';
    const port = env.http.port;
    const signature = Math.random().toString(16).substr(2);
    const graphql = graphqlHandler({
      graphiqlEndpoint: graphqlPath,
      registry,
      signature,
      supertokens: {
        connectionUri: env.supertokens.connectionURI,
        apiKey: env.supertokens.apiKey,
      },
      isProduction: env.environment === 'prod',
      release: env.release,
      hiveConfig: env.hive,
      logger: logger as any,
      persistedOperations,
    });

    server.route({
      method: ['GET', 'POST'],
      url: graphqlPath,
      handler: graphql,
    });

    const introspection = JSON.stringify({
      query: stripIgnoredCharacters(/* GraphQL */ `
        query readiness {
          __schema {
            queryType {
              name
            }
          }
        }
      `),
      operationName: 'readiness',
    });

    const crypto = new CryptoProvider(env.encryptionSecret);

    await registerTRPC(server, {
      router: internalApiRouter,
      createContext({ req }) {
        return createContext({ storage, crypto, req });
      },
    });

    server.route({
      method: ['GET', 'HEAD'],
      url: '/_health',
      async handler(req, res) {
        res.status(200).send(); // eslint-disable-line @typescript-eslint/no-floating-promises -- false positive, FastifyReply.then returns void
      },
    });

    server.route({
      method: ['GET', 'HEAD'],
      url: '/_readiness',
      async handler(req, res) {
        try {
          const [response, storageIsReady] = await Promise.all([
            got.post(`http://0.0.0.0:${port}${graphqlPath}`, {
              method: 'POST',
              body: introspection,
              headers: {
                'Content-Type': 'application/json',
                Accept: 'application/json',
                'x-signature': signature,
              },
            }),
            storage.isReady(),
          ]);

          if (!storageIsReady) {
            req.log.error('Readiness check failed: failed to connect to Postgres');
          } else if (response.statusCode !== 200 || !response.body.includes('"__schema"')) {
            req.log.error(`Readiness check failed: [${response.statusCode}] ${response.body}`);
          } else {
            reportReadiness(true);
            res.status(200).send(); // eslint-disable-line @typescript-eslint/no-floating-promises -- false positive, FastifyReply.then returns void
            return;
          }
        } catch (error) {
          req.log.error(error);
        }

        reportReadiness(false);
        res.status(400).send(); // eslint-disable-line @typescript-eslint/no-floating-promises -- false positive, FastifyReply.then returns void
      },
    });

    if (env.cdn.providers.api !== null) {
      const s3 = {
        client: new AwsClient({
          accessKeyId: env.s3.credentials.accessKeyId,
          secretAccessKey: env.s3.credentials.secretAccessKey,
          service: 's3',
        }),
        endpoint: env.s3.endpoint,
        bucketName: env.s3.bucketName,
      };

      const artifactStorageReader = new ArtifactStorageReader(s3, env.s3.publicUrl, null);

      const artifactHandler = createArtifactRequestHandler({
        isKeyValid: createIsKeyValid({ s3, analytics: null, getCache: null, waitUntil: null }),
        async getArtifactAction(targetId, artifactType, eTag) {
          return artifactStorageReader.generateArtifactReadUrl(targetId, artifactType, eTag);
        },
      });
      const artifactRouteHandler = createServerAdapter(
        // TODO: remove `as any` once the fallback logic in packages/services/cdn-worker/src/artifact-handler.ts is removed
        artifactHandler as any,
      );

      /** Artifacts API */
      server.route({
        method: ['GET'],
        url: '/artifacts/v1/*',
        async handler(req, reply) {
          const response = await artifactRouteHandler.handleNodeRequest(req);

          if (response === undefined) {
            void reply.status(404).send('Not found.');
            return reply;
          }

          response.headers.forEach((value, key) => {
            void reply.header(key, value);
          });

          void reply.status(response.status);

          const textResponse = await response.text();
          void reply.send(textResponse);
        },
      });
    }

    if (env.legacyAuth0) {
      const auth0Config = env.legacyAuth0;
      server.route({
        method: 'POST',
        url: '/__legacy/update_user_id_mapping',
        async handler(req, reply) {
          if (req.headers['x-authorization'] !== auth0Config.apiKey) {
            void reply
              .status(401)
              .send({ error: 'Invalid update user id mapping key.', code: 'ERR_INVALID_KEY' });
            return;
          }

          const { auth0UserId, superTokensUserId } = LegacySetUserIdMappingPayloadModel.parse(
            req.body,
          );

          await storage.setSuperTokensUserId({
            auth0UserId: auth0UserId.replace('google|', 'google-oauth2|'),
            superTokensUserId,
            externalUserId: auth0UserId,
          });
          reply.status(200).send(); // eslint-disable-line @typescript-eslint/no-floating-promises -- false positive, FastifyReply.then returns void
        },
      });
      server.route({
        method: 'POST',
        url: '/__legacy/check_auth0_email_user_without_associated_supertoken_id_exists',
        async handler(req, reply) {
          if (req.headers['x-authorization'] !== auth0Config.apiKey) {
            void reply
              .status(401)
              .send({ error: 'Invalid update user id mapping key.', code: 'ERR_INVALID_KEY' });
            return;
          }

          const { email } = LegacyCheckAuth0EmailUserExistsPayloadModel.parse(req.body);

          const user = await storage.getUserWithoutAssociatedSuperTokenIdByAuth0Email({
            email,
          });

          await reply.status(200).send({
            user: user
              ? {
                  id: user.id,
                  email: user?.email,
                  auth0UserId: user.externalAuthUserId,
                }
              : null,
          });
        },
      });
    }

    if (env.prometheus) {
      await startMetrics(env.prometheus.labels.instance);
    }

    await server.listen(port, '::');
  } catch (error) {
    server.log.fatal(error);
    captureException(error, {
      level: 'fatal',
    });
    process.exit(1);
  }
}

main().catch(err => {
  console.error(err);
  process.exit(1);
});<|MERGE_RESOLUTION|>--- conflicted
+++ resolved
@@ -99,7 +99,6 @@
     server.log.debug(
       `Usage estimation is enabled. Start scheduling purge tasks every ${env.hiveServices.usageEstimator.dateRetentionPurgeIntervalMinutes} minutes.`,
     );
-<<<<<<< HEAD
     dbPurgeTaskRunner = createTaskRunner({
       async run() {
         const transaction = startSentryTransaction({
@@ -129,26 +128,6 @@
           throw error;
         }
       },
-=======
-    dbPureTaskRunner = createTaskRunner({
-      run: () =>
-        startSpan(
-          {
-            name: 'purgeExpiredSchemaChecks',
-          },
-          async function run(span) {
-            const result = await storage.purgeExpiredSchemaChecks({
-              expiresAt: new Date(),
-            });
-            server.log.debug(
-              'Finished running schema check purge task. (deletedSchemaCheckCount=%s deletedSdlStoreCount=%s)',
-              result.deletedSchemaCheckCount,
-              result.deletedSdlStoreCount,
-            );
-            span?.setData('result', result);
-          },
-        ),
->>>>>>> 22f2cf59
       interval: env.hiveServices.usageEstimator.dateRetentionPurgeIntervalMinutes * 60 * 1000,
       logger: server.log,
     });
