import {
  DatabasePool,
  DatabaseTransactionConnection,
  SerializableValue,
  sql,
  TaggedTemplateLiteralInvocation,
  UniqueIntegrityConstraintViolationError,
} from 'slonik';
import { update } from 'slonik-utilities';
import zod from 'zod';
import type {
  ActivityObject,
  Alert,
  AlertChannel,
  AuthProvider,
  Member,
  Organization,
  OrganizationBilling,
  OrganizationInvitation,
  Project,
  Schema,
  Storage,
  TargetSettings,
  User,
} from '@hive/api';
import { batch } from '@theguild/buddy';
import {
  OrganizationMemberRoleModel,
  ProjectType,
  type CDNAccessToken,
  type OIDCIntegration,
  type SchemaLog,
  type SchemaPolicy,
} from '../../api/src/shared/entities';
import {
  activities,
  alert_channels,
  alerts,
  getPool,
  objectToParams,
  organization_invitations,
  organization_member,
  organization_member_roles,
  organizations,
  organizations_billing,
  projects,
  schema_log as schema_log_in_db,
  schema_policy_config,
  schema_version_to_log,
  schema_versions,
  target_validation,
  targets,
  tokens,
  users,
} from './db';
import {
  HiveSchemaChangeModel,
  SchemaCheckModel,
  SchemaCompositionErrorModel,
  SchemaPolicyWarningModel,
  TargetBreadcrumbModel,
  type SchemaChangeType,
  type SchemaCheckApprovalMetadata,
  type SchemaCompositionError,
} from './schema-change-model';
import type { Slonik } from './shared';

export { ConnectionError } from 'slonik';
export { createConnectionString } from './db/utils';
export { createTokenStorage } from './tokens';
export type { tokens, schema_policy_resource } from './db/types';

type Connection = DatabasePool | DatabaseTransactionConnection;

type OverrideProp<T extends {}, K extends keyof T, V extends T[K]> = Omit<T, K> & { [P in K]: V };

type schema_log = Omit<schema_log_in_db, 'action'> & {
  action: 'PUSH' | 'DELETE';
};

const organizationGetStartedMapping: Record<
  Exclude<keyof Organization['getStarted'], 'id'>,
  keyof organizations
> = {
  creatingProject: 'get_started_creating_project',
  publishingSchema: 'get_started_publishing_schema',
  checkingSchema: 'get_started_checking_schema',
  invitingMembers: 'get_started_inviting_members',
  reportingOperations: 'get_started_reporting_operations',
  enablingUsageBasedBreakingChanges: 'get_started_usage_breaking',
};

function ensureDefined<T>(value: T | null | undefined, propertyName: string): T {
  if (value == null) {
    throw new Error(`${propertyName} is null or undefined`);
  }

  return value;
}

function resolveAuthProviderOfUser(
  user: users & {
    provider: string | null | undefined;
  },
): AuthProvider {
  // TODO: remove this once we have migrated all users
  if (user.external_auth_user_id) {
    if (user.external_auth_user_id.startsWith('github')) {
      return 'GITHUB';
    }

    if (user.external_auth_user_id.startsWith('google')) {
      return 'GOOGLE';
    }

    return 'USERNAME_PASSWORD';
  }

  if (user.provider === 'oidc') {
    return 'OIDC';
  }
  if (user.provider === 'google') {
    return 'GOOGLE';
  }
  if (user.provider === 'github') {
    return 'GITHUB';
  }

  return 'USERNAME_PASSWORD';
}

type MemberRoleColumns =
  | {
      role_id: organization_member_roles['id'];
      role_name: organization_member_roles['name'];
      role_description: organization_member_roles['description'];
      role_locked: organization_member_roles['locked'];
      role_scopes: organization_member_roles['scopes'];
    }
  | {
      role_id: null;
      role_name: null;
      role_description: null;
      role_locked: null;
      role_scopes: null;
    };

export async function createStorage(connection: string, maximumPoolSize: number): Promise<Storage> {
  const pool = await getPool(connection, maximumPoolSize);

  function transformUser(
    user: users & {
      provider: string | null | undefined;
    },
  ): User {
    return {
      id: user.id,
      email: user.email,
      superTokensUserId: user.supertoken_user_id,
      provider: resolveAuthProviderOfUser(user),
      fullName: user.full_name,
      displayName: user.display_name,
      isAdmin: user.is_admin ?? false,
      externalAuthUserId: user.external_auth_user_id ?? null,
      oidcIntegrationId: user.oidc_integration_id ?? null,
      zendeskId: user.zendesk_user_id ?? null,
    };
  }

  function transformSchemaPolicy(schema_policy: schema_policy_config): SchemaPolicy {
    return {
      id: `${schema_policy.resource_type}_${schema_policy.resource_id}`,
      config: schema_policy.config,
      createdAt: schema_policy.created_at,
      updatedAt: schema_policy.updated_at,
      resource: schema_policy.resource_type,
      resourceId: schema_policy.resource_id,
      allowOverrides: schema_policy.allow_overriding,
    };
  }

  function transformMember(
    user: users &
      Pick<organization_member, 'scopes' | 'organization_id' | 'connected_to_zendesk'> & {
        is_owner: boolean;
      } & MemberRoleColumns & {
        provider: string | null;
      },
  ): Member {
    return {
      id: user.id,
      isOwner: user.is_owner,
      user: transformUser(user),
      // This allows us to have a fallback for users that don't have a role, remove this once we all users have a role
      scopes: (user.scopes as Member['scopes']) || [],
      organization: user.organization_id,
      oidcIntegrationId: user.oidc_integration_id ?? null,
      connectedToZendesk: user.connected_to_zendesk ?? false,
      role: user.role_id
        ? {
            id: user.role_id,
            name: user.role_name,
            locked: user.role_locked,
            description: user.role_description,
            scopes: user.role_scopes as Member['scopes'],
            organizationId: user.organization_id,
            membersCount: undefined, // if it's not defined, the resolver will fetch it
          }
        : null,
    };
  }

  function transformOrganization(organization: organizations): Organization {
    return {
      id: organization.id,
      cleanId: organization.clean_id,
      name: organization.name,
      monthlyRateLimit: {
        retentionInDays: parseInt(organization.limit_retention_days),
        operations: parseInt(organization.limit_operations_monthly),
      },
      billingPlan: organization.plan_name,
      getStarted: {
        id: organization.id,
        creatingProject: organization.get_started_creating_project,
        publishingSchema: organization.get_started_publishing_schema,
        checkingSchema: organization.get_started_checking_schema,
        invitingMembers: organization.get_started_inviting_members,
        reportingOperations: organization.get_started_reporting_operations,
        enablingUsageBasedBreakingChanges: organization.get_started_usage_breaking,
      },
      featureFlags: decodeFeatureFlags(organization.feature_flags),
      zendeskId: organization.zendesk_organization_id ?? null,
    };
  }

  function transformOrganizationInvitation(
    invitation: organization_invitations & {
      role: organization_member_roles;
    },
  ): OrganizationInvitation {
    return {
      email: invitation.email,
      organization_id: invitation.organization_id,
      code: invitation.code,
      created_at: invitation.created_at as any,
      expires_at: invitation.expires_at as any,
      role: OrganizationMemberRoleModel.parse(invitation.role),
    };
  }

  function transformProject(project: projects): Project {
    return {
      id: project.id,
      cleanId: project.clean_id,
      orgId: project.org_id,
      name: project.name,
      type: project.type as ProjectType,
      buildUrl: project.build_url,
      validationUrl: project.validation_url,
      gitRepository: project.git_repository as `${string}/${string}` | null,
      legacyRegistryModel: project.legacy_registry_model,
      useProjectNameInGithubCheck: project.github_check_with_project_name === true,
      externalComposition: {
        enabled: project.external_composition_enabled,
        endpoint: project.external_composition_endpoint,
        encryptedSecret: project.external_composition_secret,
      },
      nativeFederation: project.native_federation === true,
    };
  }

  function transformSchema(
    schema: Pick<
      OverrideProp<schema_log, 'action', 'PUSH'>,
      | 'id'
      | 'action'
      | 'commit'
      | 'author'
      | 'sdl'
      | 'created_at'
      | 'project_id'
      | 'service_name'
      | 'service_url'
      | 'target_id'
      | 'metadata'
    > &
      Pick<projects, 'type'>,
  ): Schema {
    const isSingleProject = (schema.type as ProjectType) === ProjectType.SINGLE;
    const record: Schema = isSingleProject
      ? {
          kind: 'single',
          id: schema.id,
          author: schema.author,
          sdl: ensureDefined(schema.sdl, 'sdl'),
          commit: schema.commit,
          date: schema.created_at as any,
          target: schema.target_id,
          metadata: schema.metadata ?? null,
        }
      : {
          kind: 'composite',
          id: schema.id,
          author: schema.author,
          sdl: ensureDefined(schema.sdl, 'sdl'),
          commit: schema.commit,
          date: schema.created_at as any,
          service_name: schema.service_name!,
          service_url: schema.service_url,
          target: schema.target_id,
          action: 'PUSH',
          metadata: schema.metadata ?? null,
        };

    return record;
  }

  function transformSchemaLog(
    schema: Pick<
      schema_log,
      | 'id'
      | 'action'
      | 'commit'
      | 'author'
      | 'sdl'
      | 'created_at'
      | 'project_id'
      | 'service_name'
      | 'service_url'
      | 'target_id'
      | 'metadata'
    > &
      Pick<projects, 'type'>,
  ): SchemaLog {
    const isSingleProject = (schema.type as ProjectType) === ProjectType.SINGLE;
    const record: SchemaLog = isSingleProject
      ? {
          kind: 'single',
          id: schema.id,
          author: schema.author,
          sdl: ensureDefined(schema.sdl, 'sdl'),
          commit: schema.commit,
          date: schema.created_at as any,
          target: schema.target_id,
          metadata: schema.metadata ?? null,
        }
      : schema.action === 'PUSH'
        ? {
            kind: 'composite',
            id: schema.id,
            author: schema.author,
            sdl: ensureDefined(schema.sdl, 'sdl'),
            commit: schema.commit,
            date: schema.created_at as any,
            service_name: schema.service_name!,
            service_url: schema.service_url,
            target: schema.target_id,
            action: 'PUSH',
            metadata: schema.metadata ?? null,
          }
        : {
            kind: 'composite',
            id: schema.id,
            date: schema.created_at as any,
            service_name: schema.service_name!,
            target: schema.target_id,
            action: 'DELETE',
          };

    return record;
  }

  function transformActivity(row: {
    activity: [activities];
    target: [Record<string, unknown>];
    project: [projects];
    organization: [organizations];
    user: [users];
  }): ActivityObject {
    const activity = row.activity[0];
    const target = row.target[0];
    const project = row.project[0];
    const organization = row.organization[0];
    const user = row.user[0];

    return {
      id: activity.id,
      type: activity.activity_type,
      meta: activity.activity_metadata,
      createdAt: activity.created_at,
      target: target['id']
        ? {
            ...TargetModel.parse(target),
            orgId: organization.id,
          }
        : undefined,
      project: project ? transformProject(project) : undefined,
      organization: transformOrganization(organization),
      user: user
        ? transformUser({
            ...user,
            provider: null, // we don't need this for activities
          })
        : undefined,
    };
  }

  function transformTargetSettings(
    row: Pick<
      targets,
      | 'validation_enabled'
      | 'validation_percentage'
      | 'validation_period'
      | 'validation_excluded_clients'
    > & {
      targets: target_validation['destination_target_id'][] | null;
    },
  ): TargetSettings {
    return {
      validation: {
        enabled: row.validation_enabled,
        percentage: row.validation_percentage,
        period: row.validation_period,
        targets: Array.isArray(row.targets) ? row.targets.filter(isDefined) : [],
        excludedClients: Array.isArray(row.validation_excluded_clients)
          ? row.validation_excluded_clients.filter(isDefined)
          : [],
      },
    };
  }

  function transformOrganizationBilling(orgBilling: organizations_billing): OrganizationBilling {
    return {
      organizationId: orgBilling.organization_id,
      externalBillingReference: orgBilling.external_billing_reference_id,
      billingEmailAddress: orgBilling.billing_email_address,
    };
  }

  function transformAlertChannel(channel: alert_channels): AlertChannel {
    return {
      id: channel.id,
      projectId: channel.project_id,
      name: channel.name,
      type: channel.type,
      createdAt: channel.created_at as any,
      slackChannel: channel.slack_channel,
      webhookEndpoint: channel.webhook_endpoint,
    };
  }

  function transformAlert(alert: alerts, organization: string): Alert {
    return {
      id: alert.id,
      type: alert.type,
      createdAt: alert.created_at as any,
      channelId: alert.alert_channel_id,
      organizationId: organization,
      projectId: alert.project_id,
      targetId: alert.target_id,
    };
  }

  const shared = {
    async getUserBySuperTokenId(
      { superTokensUserId }: { superTokensUserId: string },
      connection: Connection,
    ) {
      const user = await connection.maybeOne<
        users & {
          provider: string | null;
        }
      >(sql`
        SELECT
          u.*,
          stu.third_party_id as provider
        FROM
<<<<<<< HEAD
          "users"
=======
          public.users as u
        LEFT JOIN supertokens_thirdparty_users as stu ON (stu.user_id = u.supertoken_user_id)
>>>>>>> a16beee5
        WHERE
          u.supertoken_user_id = ${superTokensUserId}
        LIMIT 1
      `);

      if (user) {
        return transformUser(user);
      }

      return null;
    },
    async createUser(
      {
        superTokensUserId,
        email,
        fullName,
        displayName,
        externalAuthUserId,
        oidcIntegrationId,
      }: {
        superTokensUserId: string;
        email: string;
        fullName: string;
        displayName: string;
        externalAuthUserId: string | null;
        oidcIntegrationId: string | null;
      },
      connection: Connection,
    ) {
<<<<<<< HEAD
      return transformUser(
        await connection.one<Slonik<users>>(
          sql`
            INSERT INTO users
              ("email", "supertoken_user_id", "full_name", "display_name", "external_auth_user_id", "oidc_integration_id")
            VALUES
              (${email}, ${superTokensUserId}, ${fullName}, ${displayName}, ${externalAuthUserId}, ${oidcIntegrationId})
            RETURNING *
          `,
        ),
=======
      const user = await connection.one<users>(
        sql`
          INSERT INTO public.users
            ("email", "supertoken_user_id", "full_name", "display_name", "external_auth_user_id", "oidc_integration_id")
          VALUES
            (${email}, ${superTokensUserId}, ${fullName}, ${displayName}, ${externalAuthUserId}, ${oidcIntegrationId})
          RETURNING *
        `,
>>>>>>> a16beee5
      );

      const provider = await connection.maybeOneFirst<string>(sql`
        SELECT third_party_id FROM supertokens_thirdparty_users WHERE user_id = ${superTokensUserId} LIMIT 1
      `);

      return transformUser({
        ...user,
        provider,
      });
    },
    async getOrganization(userId: string, connection: Connection) {
      const org = await connection.maybeOne<Slonik<organizations>>(
        sql`SELECT * FROM organizations WHERE user_id = ${userId} AND type = ${'PERSONAL'} LIMIT 1`,
      );

      return org ? transformOrganization(org) : null;
    },
    async createOrganization(
      {
        name,
        user,
        cleanId,
        adminScopes,
        viewerScopes,
        reservedNames,
      }: Parameters<Storage['createOrganization']>[0] & {
        reservedNames: string[];
      },
      connection: Connection,
    ) {
      function addRandomHashToId(id: string) {
        return `${id}-${Math.random().toString(16).substring(2, 6)}`;
      }

      async function ensureFreeCleanId(id: string, originalId: string | null): Promise<string> {
        if (reservedNames.includes(id)) {
          return ensureFreeCleanId(addRandomHashToId(id), originalId);
        }

        const orgCleanIdExists = await connection.exists(
          sql`SELECT 1 FROM organizations WHERE clean_id = ${id} LIMIT 1`,
        );

        if (orgCleanIdExists) {
          return ensureFreeCleanId(addRandomHashToId(id), originalId);
        }

        return id;
      }
      const availableCleanId = await ensureFreeCleanId(cleanId, null);

      const org = await connection.one<Slonik<organizations>>(
        sql`
          INSERT INTO organizations
            ("name", "clean_id", "user_id")
          VALUES
            (${name}, ${availableCleanId}, ${user})
          RETURNING *
        `,
      );

      // Create default roles for the organization
      const roles = await connection.query<Pick<organization_member_roles, 'id' | 'name'>>(sql`
        INSERT INTO organization_member_roles
        (
          organization_id,
          name,
          description,
          scopes,
          locked
        )
        VALUES (
          ${org.id},
          'Admin',
          'Full access to all organization resources',
          ${sql.array(adminScopes, 'text')},
          true
        ), (
          ${org.id},
          'Viewer',
          'Read-only access to all organization resources',
          ${sql.array(viewerScopes, 'text')},
          true
        )
        RETURNING id, name
      `);

      const adminRole = roles.rows.find(role => role.name === 'Admin');

      if (!adminRole) {
        throw new Error('Admin role not found');
      }

      // Assign the admin role to the user
      await connection.query<Slonik<organization_member>>(
        sql`
<<<<<<< HEAD
          INSERT INTO organization_member
            ("organization_id", "user_id", "scopes")
=======
          INSERT INTO public.organization_member
            ("organization_id", "user_id", "role_id")
>>>>>>> a16beee5
          VALUES
            (${org.id}, ${user}, ${adminRole.id})
        `,
      );

      return transformOrganization(org);
    },
    async addOrganizationMemberViaOIDCIntegrationId(
      args: {
        oidcIntegrationId: string;
        userId: string;
      },
      connection: Connection,
    ) {
      const linkedOrganizationId = await connection.maybeOneFirst<string>(sql`
        SELECT
          "linked_organization_id"
        FROM
          "public"."oidc_integrations"
        WHERE
          "id" = ${args.oidcIntegrationId}
      `);

      if (linkedOrganizationId === null) {
        return;
      }

      const viewerRole = await shared.getOrganizationMemberRoleByName(
        { organizationId: linkedOrganizationId, roleName: 'Viewer' },
        connection,
      );
      // TODO: turn it into a default role and let the admin choose the default role
      await connection.query(
        sql`
<<<<<<< HEAD
          INSERT INTO organization_member
            (organization_id, user_id, scopes)
=======
          INSERT INTO public.organization_member
            (organization_id, user_id, role_id)
>>>>>>> a16beee5
          VALUES
            (${linkedOrganizationId}, ${args.userId}, ${viewerRole.id})
          ON CONFLICT DO NOTHING
          RETURNING *
        `,
      );
    },
    async getOrganizationMemberRoleByName(
      args: {
        organizationId: string;
        roleName: string;
      },
      connection: Connection,
    ) {
      const result = await connection.one(sql`
        SELECT
          id, name, description, scopes, locked, organization_id
        FROM public.organization_member_roles
        WHERE organization_id = ${args.organizationId} AND name = ${args.roleName}
        LIMIT 1
      `);

      return OrganizationMemberRoleModel.parse(result);
    },
  };

  function buildUserData(input: {
    superTokensUserId: string;
    email: string;
    externalAuthUserId: string | null;
    oidcIntegrationId: string | null;
  }) {
    const displayName = input.email.split('@')[0].slice(0, 25).padEnd(2, '1');
    const fullName = input.email.split('@')[0].slice(0, 25).padEnd(2, '1');

    return {
      superTokensUserId: input.superTokensUserId,
      email: input.email,
      displayName,
      fullName,
      externalAuthUserId: input.externalAuthUserId,
      oidcIntegrationId: input.oidcIntegrationId,
    };
  }

  const storage: Storage = {
    destroy() {
      return pool.end();
    },
    async isReady() {
      try {
        await pool.exists(sql`SELECT 1`);
        return true;
      } catch {
        return false;
      }
    },
    async ensureUserExists({
      superTokensUserId,
      externalAuthUserId,
      email,
      oidcIntegration,
    }: {
      superTokensUserId: string;
      externalAuthUserId?: string | null;
      email: string;
      oidcIntegration: null | {
        id: string;
      };
    }) {
      return pool.transaction(async t => {
        let action: 'created' | 'no_action' = 'no_action';
        let internalUser = await shared.getUserBySuperTokenId({ superTokensUserId }, t);

        if (!internalUser) {
          internalUser = await shared.createUser(
            buildUserData({
              superTokensUserId,
              email,
              externalAuthUserId: externalAuthUserId ?? null,
              oidcIntegrationId: oidcIntegration?.id ?? null,
            }),
            t,
          );
          action = 'created';
        }

        if (oidcIntegration !== null) {
          // Add user to OIDC linked integration
          await shared.addOrganizationMemberViaOIDCIntegrationId(
            {
              oidcIntegrationId: oidcIntegration.id,
              userId: internalUser.id,
              // TODO: pass a default role here
            },
            t,
          );
        }

        return action;
      });
    },
    async getUserBySuperTokenId({ superTokensUserId }) {
      return shared.getUserBySuperTokenId({ superTokensUserId }, pool);
    },
    getUserById: batch(async input => {
      const userIds = input.map(i => i.id);
      const users = await pool.any<
        users & {
          provider: string | null;
        }
      >(sql`
        SELECT
          u.*, stu.third_party_id as provider
        FROM
<<<<<<< HEAD
          users
=======
          public.users as u
        LEFT JOIN
          supertokens_thirdparty_users as stu ON (stu.user_id = u.supertoken_user_id)
>>>>>>> a16beee5
        WHERE
          u.id = ANY(${sql.array(userIds, 'uuid')})
      `);

      const mappings = new Map<
        string,
        users & {
          provider: string | null;
        }
      >();
      for (const user of users) {
        mappings.set(user.id, user);
      }

      return userIds.map(id => {
        const user = mappings.get(id) ?? null;
        return Promise.resolve(user ? transformUser(user) : null);
      });
    }),
    async updateUser({ id, displayName, fullName }) {
<<<<<<< HEAD
      return transformUser(
        await pool.one<Slonik<users>>(sql`
          UPDATE users
          SET display_name = ${displayName}, full_name = ${fullName}
          WHERE id = ${id}
          RETURNING *
        `),
      );
=======
      const user = await pool.one<users>(sql`
        UPDATE public.users
        SET display_name = ${displayName}, full_name = ${fullName}
        WHERE id = ${id}
        RETURNING *
      `);

      const provider = await pool.maybeOneFirst<string>(sql`
        SELECT provider FROM supertokens_thirdparty_users WHERE user_id = ${user.supertoken_user_id} LIMIT 1
      `);

      return transformUser({
        ...user,
        provider,
      });
>>>>>>> a16beee5
    },
    createOrganization(input) {
      return pool.transaction(t => shared.createOrganization(input, t));
    },
    async deleteOrganization({ organization }) {
      const result = await pool.transaction(async t => {
        const tokensResult = await t.query<Pick<tokens, 'token'>>(sql`
          SELECT token FROM tokens WHERE organization_id = ${organization} AND deleted_at IS NULL
        `);

        return {
          organization: await t.one<organizations>(
            sql`
              DELETE FROM organizations
              WHERE id = ${organization}
              RETURNING *
            `,
          ),
          tokens: tokensResult.rows.map(row => row.token),
        };
      });

      return {
        ...transformOrganization(result.organization),
        tokens: result.tokens,
      };
    },
    async createProject({ name, organization, cleanId, type }) {
      return transformProject(
        await pool.one<Slonik<projects>>(
          sql`
            INSERT INTO projects
              ("name", "clean_id", "type", "org_id")
            VALUES
              (${name}, ${cleanId}, ${type}, ${organization})
            RETURNING *
          `,
        ),
      );
    },
    async getOrganizationId({ organization }) {
      // Based on clean_id, resolve id
      const result = await pool.one<Pick<organizations, 'id'>>(
        sql`SELECT id FROM organizations WHERE clean_id = ${organization} LIMIT 1`,
      );

      return result.id;
    },
    getOrganizationOwnerId: batch(async selectors => {
      const organizations = selectors.map(s => s.organization);
      const owners = await pool.query<Slonik<Pick<organizations, 'user_id' | 'id'>>>(
        sql`
        SELECT id, user_id
        FROM organizations
        WHERE id IN (${sql.join(organizations, sql`, `)})`,
      );

      return organizations.map(async organization => {
        const owner = owners.rows.find(row => row.id === organization);

        if (owner) {
          return owner.user_id;
        }

        return null;
      });
    }),
    getOrganizationOwner: batch(async selectors => {
      const organizations = selectors.map(s => s.organization);
      const owners = await pool.query<
        users &
          Pick<organization_member, 'scopes' | 'organization_id' | 'connected_to_zendesk'> &
          MemberRoleColumns & {
            provider: string | null;
          }
      >(
        sql`
<<<<<<< HEAD
        SELECT u.*, om.scopes, om.organization_id, om.connected_to_zendesk FROM organizations as o
        LEFT JOIN users as u ON (u.id = o.user_id)
        LEFT JOIN organization_member as om ON (om.user_id = u.id AND om.organization_id = o.id)
=======
        SELECT
          u.*,
          COALESCE(omr.scopes, om.scopes) as scopes,
          om.organization_id,
          om.connected_to_zendesk,
          omr.id as role_id,
          omr.name as role_name,
          omr.locked as role_locked,
          omr.scopes as role_scopes,
          omr.description as role_description,
          stu.third_party_id as provider
        FROM public.organizations as o
        LEFT JOIN public.users as u ON (u.id = o.user_id)
        LEFT JOIN public.organization_member as om ON (om.user_id = u.id AND om.organization_id = o.id)
        LEFT JOIN public.organization_member_roles as omr ON (omr.organization_id = o.id AND omr.id = om.role_id)
        LEFT JOIN supertokens_thirdparty_users as stu ON (stu.user_id = u.supertoken_user_id)
>>>>>>> a16beee5
        WHERE o.id IN (${sql.join(organizations, sql`, `)})`,
      );

      return organizations.map(organization => {
        const owner = owners.rows.find(row => row.organization_id === organization);

        if (owner) {
          return Promise.resolve(
            transformMember({
              ...owner,
              is_owner: true,
            }),
          );
        }

        return Promise.reject(new Error(`Owner not found (organization=${organization})`));
      });
    }),
    async countOrganizationMembers({ organization }) {
      const { total } = await pool.one<{ total: number }>(
        sql`SELECT COUNT(*) as total FROM organization_member WHERE organization_id = ${organization}`,
      );

      return total;
    },
    getOrganizationMembers: batch(async selectors => {
      const organizations = selectors.map(s => s.organization);
      const allMembers = await pool.query<
        users &
          Pick<organization_member, 'scopes' | 'organization_id' | 'connected_to_zendesk'> & {
            is_owner: boolean;
          } & MemberRoleColumns & {
            provider: string | null;
          }
      >(
        sql`
        SELECT
          u.*,
          COALESCE(omr.scopes, om.scopes) as scopes,
          om.organization_id,
          om.connected_to_zendesk,
<<<<<<< HEAD
          CASE WHEN o.user_id = om.user_id THEN true ELSE false END AS is_owner
        FROM organization_member as om
        LEFT JOIN organizations as o ON (o.id = om.organization_id)
        LEFT JOIN users as u ON (u.id = om.user_id)
=======
          CASE WHEN o.user_id = om.user_id THEN true ELSE false END AS is_owner,
          omr.id as role_id,
          omr.name as role_name,
          omr.locked as role_locked,
          omr.scopes as role_scopes,
          omr.description as role_description,
          stu.third_party_id as provider
        FROM public.organization_member as om
        LEFT JOIN public.organizations as o ON (o.id = om.organization_id)
        LEFT JOIN public.users as u ON (u.id = om.user_id)
        LEFT JOIN public.organization_member_roles as omr ON (omr.organization_id = o.id AND omr.id = om.role_id)
        LEFT JOIN supertokens_thirdparty_users as stu ON (stu.user_id = u.supertoken_user_id)
>>>>>>> a16beee5
        WHERE om.organization_id IN (${sql.join(
          organizations,
          sql`, `,
        )}) ORDER BY u.created_at DESC`,
      );

      return organizations.map(organization => {
        const members = allMembers.rows.filter(row => row.organization_id === organization);

        if (members) {
          return Promise.resolve(members.map(transformMember));
        }

        return Promise.reject(new Error(`Members not found (organization=${organization})`));
      });
    }),
    getOrganizationMember: batch(async selectors => {
      const membersResult = await pool.query<
        users &
          Pick<organization_member, 'organization_id' | 'scopes' | 'connected_to_zendesk'> & {
            is_owner: boolean;
          } & MemberRoleColumns & {
            provider: string | null;
          }
      >(
        sql`
          SELECT
            u.*,
            COALESCE(omr.scopes, om.scopes) as scopes,
            om.organization_id,
            om.connected_to_zendesk,
<<<<<<< HEAD
            CASE WHEN o.user_id = om.user_id THEN true ELSE false END AS is_owner
          FROM organization_member as om
          LEFT JOIN organizations as o ON (o.id = om.organization_id)
          LEFT JOIN users as u ON (u.id = om.user_id)
          WHERE om.organization_id = ${organization} AND om.user_id = ${user} ORDER BY u.created_at DESC LIMIT 1`,
=======
            CASE WHEN o.user_id = om.user_id THEN true ELSE false END AS is_owner,
            omr.id as role_id,
            omr.name as role_name,
            omr.locked as role_locked,
            omr.scopes as role_scopes,
            omr.description as role_description,
            stu.third_party_id as provider
          FROM public.organization_member as om
          LEFT JOIN public.organizations as o ON (o.id = om.organization_id)
          LEFT JOIN public.users as u ON (u.id = om.user_id)
          LEFT JOIN public.organization_member_roles as omr ON (omr.organization_id = o.id AND omr.id = om.role_id)
          LEFT JOIN supertokens_thirdparty_users as stu ON (stu.user_id = u.supertoken_user_id)
          WHERE (om.organization_id, om.user_id) IN ((${sql.join(
            selectors.map(s => sql`${s.organization}, ${s.user}`),
            sql`), (`,
          )}))
          ORDER BY u.created_at DESC
        `,
      );

      return selectors.map(selector => {
        const member = membersResult.rows.find(
          row => row.organization_id === selector.organization && row.id === selector.user,
        );

        if (member) {
          return Promise.resolve(transformMember(member));
        }

        return Promise.resolve(null);
      });
    }),
    getAdminOrganizationMemberRole({ organizationId }) {
      return shared.getOrganizationMemberRoleByName(
        {
          organizationId,
          roleName: 'Admin',
        },
        pool,
      );
    },
    getViewerOrganizationMemberRole({ organizationId }) {
      return shared.getOrganizationMemberRoleByName(
        {
          organizationId,
          roleName: 'Viewer',
        },
        pool,
>>>>>>> a16beee5
      );
    },
    async getOrganizationMemberRoles(selector) {
      const results = await pool.many(sql`
        SELECT
          id, name, description, scopes, locked, organization_id
        FROM public.organization_member_roles
        WHERE organization_id = ${selector.organizationId}
        ORDER BY array_length(scopes, 1) DESC, name ASC
      `);

      return results.map(role => OrganizationMemberRoleModel.parse(role));
    },
    async getOrganizationMemberRole(selector) {
      const result = await pool.maybeOne<{
        members_count: number;
      }>(sql`
        SELECT
          id, name, description, scopes, locked, organization_id,
          (
            SELECT count(*)
            FROM organization_member
            WHERE role_id = ${selector.roleId} AND organization_id = ${selector.organizationId}
          ) AS members_count
        FROM public.organization_member_roles
        WHERE organization_id = ${selector.organizationId} AND id = ${selector.roleId}
        LIMIT 1
      `);

      if (!result) {
        return null;
      }

      return {
        ...OrganizationMemberRoleModel.parse(result),
        membersCount: result.members_count,
      };
    },
    hasOrganizationMemberRoleName({ organizationId, roleName, excludeRoleId }) {
      return pool.exists(sql`
        SELECT 1
        FROM public.organization_member_roles
        WHERE
          organization_id = ${organizationId}
          AND
          name = ${roleName}
          ${excludeRoleId ? sql`AND id != ${excludeRoleId}` : sql``}
        LIMIT 1
      `);
    },
    getOrganizationInvitations: batch(async selectors => {
      const organizations = selectors.map(s => s.organization);
      const allInvitations = await pool.query<
        organization_invitations & {
          role: organization_member_roles;
        }
      >(
        sql`
<<<<<<< HEAD
          SELECT * FROM organization_invitations
          WHERE organization_id IN (${sql.join(
=======
          SELECT oi.*, to_jsonb(omr.*) as role
          FROM public.organization_invitations as oi
          LEFT JOIN public.organization_member_roles as omr ON (omr.organization_id = oi.organization_id AND omr.id = oi.role_id)
          WHERE oi.organization_id IN (${sql.join(
>>>>>>> a16beee5
            organizations,
            sql`, `,
          )}) AND oi.expires_at > NOW() ORDER BY oi.created_at DESC
        `,
      );

      return organizations.map(organization => {
        return Promise.resolve(
          allInvitations.rows
            .filter(row => row.organization_id === organization)
            .map(transformOrganizationInvitation) ?? [],
        );
      });
    }),
    async deleteOrganizationMemberRole({ organizationId, roleId }) {
      await pool.transaction(async t => {
        const viewerRoleId = await t.oneFirst(sql`
          SELECT id FROM public.organization_member_roles
          WHERE organization_id = ${organizationId} AND locked = true AND name = 'Viewer'
          LIMIT 1
        `);

        // move all invitations to the viewer role
        await t.query(sql`
          UPDATE public.organization_invitations
          SET role_id = ${viewerRoleId}
          WHERE role_id = ${roleId} AND organization_id = ${organizationId}
        `);

        await t.query(sql`
          DELETE FROM public.organization_member_roles
          WHERE
            organization_id = ${organizationId}
            AND id = ${roleId}
            AND locked = false 
            AND (
              SELECT count(*)
              FROM organization_member
              WHERE role_id = ${roleId} AND organization_id = ${organizationId}
              ) = 0
        `);
      });
    },
    async getMembersWithoutRole({ organizationId }) {
      const result = await pool.query<
        users &
          Pick<organization_member, 'scopes' | 'organization_id' | 'connected_to_zendesk'> & {
            is_owner: boolean;
          } & MemberRoleColumns & {
            provider: string | null;
          }
      >(
        sql`
        SELECT
          u.*,
          COALESCE(omr.scopes, om.scopes) as scopes,
          om.organization_id,
          om.connected_to_zendesk,
          CASE WHEN o.user_id = om.user_id THEN true ELSE false END AS is_owner,
          omr.id as role_id,
          omr.name as role_name,
          omr.locked as role_locked,
          omr.scopes as role_scopes,
          omr.description as role_description,
          stu.third_party_id as provider
        FROM public.organization_member as om
        LEFT JOIN public.organizations as o ON (o.id = om.organization_id)
        LEFT JOIN public.users as u ON (u.id = om.user_id)
        LEFT JOIN public.organization_member_roles as omr ON (omr.organization_id = o.id AND omr.id = om.role_id)
        LEFT JOIN supertokens_thirdparty_users as stu ON (stu.user_id = u.supertoken_user_id)
        WHERE om.organization_id = ${organizationId} AND om.role_id IS NULL`,
      );

      return result.rows.map(transformMember);
    },
    async getOrganizationMemberAccessPairs(pairs) {
      const results = await pool.query<
        Slonik<Pick<organization_member, 'organization_id' | 'user_id' | 'scopes'>>
      >(
        sql`
<<<<<<< HEAD
          SELECT organization_id, user_id, scopes
          FROM organization_member
          WHERE (organization_id, user_id) IN ((${sql.join(
=======
          SELECT om.organization_id, om.user_id, COALESCE(omr.scopes, om.scopes) as scopes
          FROM public.organization_member as om
          LEFT JOIN public.organization_member_roles as omr ON (omr.organization_id = om.organization_id AND omr.id = om.role_id)
          WHERE (om.organization_id, om.user_id) IN ((${sql.join(
>>>>>>> a16beee5
            pairs.map(p => sql`${p.organization}, ${p.user}`),
            sql`), (`,
          )}))
        `,
      );

      return pairs.map(({ organization, user }) => {
        return (results.rows.find(
          row => row.organization_id === organization && row.user_id === user,
        )?.scopes || []) as Member['scopes'];
      });
    },
    async hasOrganizationMemberPairs(pairs) {
      const results = await pool.query<Slonik<organization_member>>(
        sql`
          SELECT organization_id, user_id
          FROM organization_member
          WHERE (organization_id, user_id) IN ((${sql.join(
            pairs.map(p => sql`${p.organization}, ${p.user}`),
            sql`), (`,
          )}))
        `,
      );

      return pairs.map(({ organization, user }) =>
        results.rows.some(row => row.organization_id === organization && row.user_id === user),
      );
    },
    async hasOrganizationProjectMemberPairs(pairs) {
      const results = await pool.query<Slonik<organization_member & { project_id: string }>>(
        sql`
          SELECT om.organization_id, om.user_id, p.id AS project_id
          FROM projects as p
          LEFT JOIN organization_member as om ON (p.org_id = om.organization_id)
          WHERE (om.organization_id, om.user_id, p.id) IN ((${sql.join(
            pairs.map(p => sql`${p.organization}, ${p.user}, ${p.project}`),
            sql`), (`,
          )}))
        `,
      );

      return pairs.map(({ organization, user, project }) =>
        results.rows.some(
          row =>
            row.organization_id === organization &&
            row.project_id === project &&
            row.user_id === user,
        ),
      );
    },
    async updateOrganizationName({ name, cleanId, organization }) {
      return transformOrganization(
        await pool.one<Slonik<organizations>>(sql`
          UPDATE organizations
          SET name = ${name}, clean_id = ${cleanId}
          WHERE id = ${organization}
          RETURNING *
        `),
      );
    },
    async updateOrganizationPlan({ billingPlan, organization }) {
      return transformOrganization(
        await pool.one<Slonik<organizations>>(sql`
          UPDATE organizations
          SET plan_name = ${billingPlan}
          WHERE id = ${organization}
          RETURNING *
        `),
      );
    },
    async updateOrganizationRateLimits({ monthlyRateLimit, organization }) {
      return transformOrganization(
        await pool.one<Slonik<organizations>>(sql`
          UPDATE organizations
          SET limit_operations_monthly = ${monthlyRateLimit.operations}, limit_retention_days = ${monthlyRateLimit.retentionInDays}
          WHERE id = ${organization}
          RETURNING *
        `),
      );
    },
    async createOrganizationInvitation({ organization, email, roleId }) {
      return transformOrganizationInvitation(
<<<<<<< HEAD
        await pool.one<Slonik<organization_invitations>>(sql`
          INSERT INTO organization_invitations (organization_id, email)
          VALUES (${organization}, ${email})
=======
        await pool.transaction(async trx => {
          const invitation = await trx.one<organization_invitations>(sql`
          INSERT INTO public.organization_invitations (organization_id, email, role_id)
          VALUES (${organization}, ${email}, ${roleId})
>>>>>>> a16beee5
          RETURNING *
        `);

          const role = await trx.one<organization_member_roles>(sql`
          SELECT * FROM public.organization_member_roles WHERE id = ${roleId} LIMIT 1
        `);

          return {
            ...invitation,
            role,
          };
        }),
      );
    },
    async deleteOrganizationInvitationByEmail({ organization, email }) {
<<<<<<< HEAD
      const deleted = await pool.maybeOne<Slonik<organization_invitations>>(sql`
        DELETE FROM organization_invitations
=======
      const result = await pool.transaction(async trx => {
        const deleted = await trx.maybeOne<organization_invitations>(sql`
        DELETE FROM public.organization_invitations
>>>>>>> a16beee5
        WHERE organization_id = ${organization} AND email = ${email}
        RETURNING *
      `);

        if (!deleted) {
          return null;
        }

        const role = await trx.one<organization_member_roles>(sql`
          SELECT * FROM public.organization_member_roles WHERE id = ${deleted.role_id} LIMIT 1
        `);

        return {
          ...deleted,
          role,
        };
      });

      if (!result) {
        return null;
      }

      return transformOrganizationInvitation(result);
    },
    async addOrganizationMemberViaInvitationCode({ code, user, organization }) {
      await pool.transaction(async trx => {
<<<<<<< HEAD
        await trx.query(sql`
          DELETE FROM organization_invitations
=======
        const roleId = await trx.oneFirst<string>(sql`
          DELETE FROM public.organization_invitations
>>>>>>> a16beee5
          WHERE organization_id = ${organization} AND code = ${code}
          RETURNING role_id
        `);

        await trx.query(
          sql`
<<<<<<< HEAD
            INSERT INTO organization_member
              (organization_id, user_id, scopes)
=======
            INSERT INTO public.organization_member
              (organization_id, user_id, role_id)
>>>>>>> a16beee5
            VALUES
              (${organization}, ${user}, ${roleId})
          `,
        );
      });
    },
    async createOrganizationTransferRequest({ organization, user }) {
      const code = Math.random().toString(16).substring(2, 12);

      await pool.query<Slonik<Pick<organizations, 'ownership_transfer_code'>>>(
        sql`
          UPDATE organizations
          SET
            ownership_transfer_user_id = ${user},
            ownership_transfer_code = ${code},
            ownership_transfer_expires_at = NOW() + INTERVAL '1 day'
          WHERE id = ${organization}
        `,
      );

      return {
        code,
      };
    },
    async getOrganizationTransferRequest({ code, user, organization }) {
      return pool.maybeOne<{
        code: string;
      }>(sql`
        SELECT ownership_transfer_code as code FROM organizations
        WHERE
          ownership_transfer_user_id = ${user}
          AND id = ${organization}
          AND ownership_transfer_code = ${code}
          AND ownership_transfer_expires_at > NOW()
      `);
    },
    async answerOrganizationTransferRequest({ organization, user, code, accept }) {
      await pool.transaction(async tsx => {
        const owner = await tsx.maybeOne<Slonik<Pick<organizations, 'user_id'>>>(sql`
          SELECT user_id
          FROM organizations
          WHERE
            id = ${organization}
            AND ownership_transfer_user_id = ${user}
            AND ownership_transfer_code = ${code}
            AND ownership_transfer_expires_at > NOW()
        `);

        if (!owner) {
          throw new Error('No organization transfer request found');
        }

        if (!accept) {
          // NULL out the transfer request
          await tsx.query(sql`
            UPDATE organizations
            SET
              ownership_transfer_user_id = NULL,
              ownership_transfer_code = NULL,
              ownership_transfer_expires_at = NULL
            WHERE id = ${organization}
          `);

          // because it's a rejection, we don't need to do anything else other than null out the transfer request
          return;
        }

        const adminRole = await shared.getOrganizationMemberRoleByName(
          {
            organizationId: organization,
            roleName: 'Admin',
          },
          tsx,
        );

        // set admin role
        await tsx.query(sql`
<<<<<<< HEAD
          UPDATE organization_member
          SET scopes = (
            SELECT scopes
            FROM organization_member
            WHERE organization_id = ${organization} AND user_id = ${owner.user_id}
            LIMIT 1
          )
          WHERE organization_id = ${organization} AND user_id = ${user}
        `);

        // assign new access scopes to the old owner
        await pool.query<Slonik<organization_member>>(
          sql`
            UPDATE organization_member
            SET scopes = ${sql.array(oldAdminAccessScopes, 'text')}
            WHERE organization_id = ${organization} AND user_id = ${owner.user_id}
          `,
        );

=======
          UPDATE public.organization_member
          SET role_id = ${adminRole.id}
          WHERE organization_id = ${organization} AND user_id = ${user}
        `);

>>>>>>> a16beee5
        // NULL out the transfer request
        // assign the new owner
        await tsx.query(sql`
          UPDATE organizations
          SET
            ownership_transfer_user_id = NULL,
            ownership_transfer_code = NULL,
            ownership_transfer_expires_at = NULL,
            user_id = ${user}
          WHERE id = ${organization}
        `);
      });
    },
    async deleteOrganizationMember({ user, organization }) {
      await pool.query<organization_member>(
        sql`
<<<<<<< HEAD
          DELETE FROM organization_member
          WHERE organization_id = ${organization} AND user_id IN (${sql.join(users, sql`, `)})
=======
          DELETE FROM public.organization_member
          WHERE organization_id = ${organization} AND user_id = ${user}
>>>>>>> a16beee5
        `,
      );
    },
    async updateOrganizationMemberAccess({ user, organization, scopes }) {
      await pool.query<Slonik<organization_member>>(
        sql`
          UPDATE organization_member
          SET scopes = ${sql.array(scopes, 'text')}
          WHERE organization_id = ${organization} AND user_id = ${user} AND role_id IS NULL
        `,
      );
    },
    async createOrganizationMemberRole({ organizationId, name, scopes, description }) {
      const role = await pool.one(
        sql`
          INSERT INTO public.organization_member_roles
          (organization_id, name, description, scopes)
          VALUES
          (${organizationId}, ${name}, ${description}, ${sql.array(scopes, 'text')})
          RETURNING *
        `,
      );

      return OrganizationMemberRoleModel.parse(role);
    },
    async updateOrganizationMemberRole({ organizationId, roleId, name, scopes, description }) {
      const role = await pool.one(
        sql`
          UPDATE public.organization_member_roles
          SET
            name = ${name},
            description = ${description},
            scopes = ${sql.array(scopes, 'text')}
          WHERE organization_id = ${organizationId} AND id = ${roleId}
          RETURNING *
        `,
      );

      return OrganizationMemberRoleModel.parse(role);
    },
    async assignOrganizationMemberRole({ userId, organizationId, roleId }) {
      await pool.query(
        sql`
          UPDATE public.organization_member
          SET role_id = ${roleId}
          WHERE organization_id = ${organizationId} AND user_id = ${userId}
        `,
      );
    },
    async assignOrganizationMemberRoleToMany({ userIds, organizationId, roleId }) {
      await pool.query(
        sql`
          UPDATE public.organization_member
          SET role_id = ${roleId}
          WHERE organization_id = ${organizationId} AND user_id = ANY(${sql.array(userIds, 'uuid')})
        `,
      );
    },
    async getProjectId({ project, organization }) {
      // Based on project's clean_id and organization's clean_id, resolve the actual uuid of the project
      const result = await pool.one<Pick<projects, 'id'>>(
        sql`SELECT p.id as id
        FROM projects as p
        LEFT JOIN organizations as org ON (p.org_id = org.id)
        WHERE p.clean_id = ${project} AND org.clean_id = ${organization} AND p.type != 'CUSTOM' LIMIT 1`,
      );

      return result.id;
    },
    async getTargetId({ project, target, organization, useIds }) {
      if (useIds) {
        const result = await pool.one<Pick<targets, 'id'>>(
          sql`
          SELECT t.id FROM targets as t
          LEFT JOIN projects AS p ON (p.id = t.project_id)
          LEFT JOIN organizations AS o ON (o.id = p.org_id)
          WHERE t.clean_id = ${target} AND p.id = ${project} AND o.id = ${organization} AND p.type != 'CUSTOM'
          LIMIT 1`,
        );

        return result.id;
      }

      // Based on clean_id, resolve id
      const result = await pool.one<Pick<targets, 'id'>>(
        sql`
          SELECT t.id FROM targets as t
          LEFT JOIN projects AS p ON (p.id = t.project_id)
          LEFT JOIN organizations AS o ON (o.id = p.org_id)
          WHERE t.clean_id = ${target} AND p.clean_id = ${project} AND o.clean_id = ${organization} AND p.type != 'CUSTOM'
          LIMIT 1`,
      );

      return result.id;
    },
    async getOrganization({ organization }) {
      return transformOrganization(
        await pool.one<Slonik<organizations>>(
          sql`SELECT * FROM organizations WHERE id = ${organization} LIMIT 1`,
        ),
      );
    },
    async getMyOrganization({ user }) {
      const org = await pool.maybeOne<Slonik<organizations>>(
        sql`SELECT * FROM organizations WHERE user_id = ${user} AND type = ${'PERSONAL'} LIMIT 1`,
      );

      return org ? transformOrganization(org) : null;
    },
    async getOrganizations({ user }) {
      const results = await pool.query<Slonik<organizations>>(
        sql`
          SELECT o.*
          FROM organizations as o
          LEFT JOIN organization_member as om ON (om.organization_id = o.id)
          WHERE om.user_id = ${user}
          ORDER BY o.created_at DESC
        `,
      );

      return results.rows.map(transformOrganization);
    },
    async getOrganizationByInviteCode({ inviteCode }) {
      const result = await pool.maybeOne<Slonik<organizations>>(
        sql`
          SELECT o.* FROM organizations as o
          LEFT JOIN organization_invitations as i ON (i.organization_id = o.id)
          WHERE i.code = ${inviteCode} AND i.expires_at > NOW()
          GROUP BY o.id
          LIMIT 1
        `,
      );

      if (result) {
        return transformOrganization(result);
      }

      return null;
    },
    async getOrganizationByCleanId({ cleanId }) {
      const result = await pool.maybeOne<Slonik<organizations>>(
        sql`SELECT * FROM organizations WHERE clean_id = ${cleanId} LIMIT 1`,
      );

      if (!result) {
        return null;
      }

      return transformOrganization(result);
    },
    async getOrganizationByGitHubInstallationId({ installationId }) {
      const result = await pool.maybeOne<Slonik<organizations>>(
        sql`
          SELECT * FROM organizations
          WHERE github_app_installation_id = ${installationId}
          LIMIT 1
        `,
      );

      if (result) {
        return transformOrganization(result);
      }

      return null;
    },
    async getProject({ project }) {
      return transformProject(
        await pool.one<Slonik<projects>>(
          sql`SELECT * FROM projects WHERE id = ${project} AND type != 'CUSTOM' LIMIT 1`,
        ),
      );
    },
    async getProjectByCleanId({ cleanId, organization }) {
      const result = await pool.maybeOne<Slonik<projects>>(
        sql`SELECT * FROM projects WHERE clean_id = ${cleanId} AND org_id = ${organization} AND type != 'CUSTOM' LIMIT 1`,
      );

      if (!result) {
        return null;
      }

      return transformProject(result);
    },
    async getProjects({ organization }) {
      const result = await pool.query<Slonik<projects>>(
        sql`SELECT * FROM projects WHERE org_id = ${organization} AND type != 'CUSTOM' ORDER BY created_at DESC`,
      );

      return result.rows.map(transformProject);
    },
    async updateProjectName({ name, cleanId, organization, project }) {
      return transformProject(
        await pool.one<Slonik<projects>>(sql`
          UPDATE projects
          SET name = ${name}, clean_id = ${cleanId}
          WHERE id = ${project} AND org_id = ${organization}
          RETURNING *
        `),
      );
    },
    async enableExternalSchemaComposition({ project, endpoint, encryptedSecret }) {
      return transformProject(
        await pool.one<Slonik<projects>>(sql`
          UPDATE projects
          SET
            external_composition_enabled = TRUE,
            external_composition_endpoint = ${endpoint},
            external_composition_secret = ${encryptedSecret}
          WHERE id = ${project}
          RETURNING *
        `),
      );
    },
    async disableExternalSchemaComposition({ project }) {
      return transformProject(
        await pool.one<Slonik<projects>>(sql`
          UPDATE projects
          SET
            external_composition_enabled = FALSE,
            external_composition_endpoint = NULL,
            external_composition_secret = NULL
          WHERE id = ${project}
          RETURNING *
        `),
      );
    },
    async enableProjectNameInGithubCheck({ project }) {
      return transformProject(
        await pool.one<projects>(sql`
          UPDATE projects
          SET github_check_with_project_name = true
          WHERE id = ${project}
          RETURNING *
        `),
      );
    },
    async updateProjectRegistryModel({ project, model }) {
      const isLegacyModel = model === 'LEGACY';

      return transformProject(
        await pool.one<projects>(sql`
          UPDATE projects
          SET legacy_registry_model = ${isLegacyModel}
          WHERE id = ${project}
          RETURNING *
        `),
      );
    },

    async deleteProject({ organization, project }) {
      const result = await pool.transaction(async t => {
        const tokensResult = await t.query<Pick<tokens, 'token'>>(sql`
          SELECT token FROM tokens WHERE project_id = ${project} AND deleted_at IS NULL
        `);

        return {
          project: await t.one<projects>(
            sql`
              DELETE FROM projects
              WHERE id = ${project} AND org_id = ${organization}
              RETURNING *
            `,
          ),
          tokens: tokensResult.rows.map(row => row.token),
        };
      });

      return {
        ...transformProject(result.project),
        tokens: result.tokens,
      };
    },
    async createTarget({ organization, project, name, cleanId }) {
      const result = await pool.maybeOne<unknown>(sql`
        INSERT INTO targets
          (name, clean_id, project_id)
        VALUES
          (${name}, ${cleanId}, ${project})
        RETURNING
          ${targetSQLFields}
      `);

      return {
        ...TargetModel.parse(result),
        orgId: organization,
      };
    },
    async updateTargetName({ organization, project, target, name, cleanId }) {
      const result = await pool.one<Record<string, unknown>>(sql`
        UPDATE
          targets
        SET
          "name" = ${name},
          "clean_id" = ${cleanId}
        WHERE
          "id" = ${target}
          AND "project_id" = ${project}
        RETURNING
          ${targetSQLFields}
      `);

      return {
        ...TargetModel.parse(result),
        orgId: organization,
      };
    },
    async deleteTarget({ organization, target }) {
      const result = await pool.transaction(async t => {
        const tokensResult = await t.query<Pick<tokens, 'token'>>(sql`
          SELECT token FROM tokens WHERE target_id = ${target} AND deleted_at IS NULL
        `);

        const targetResult = await t.one<targets>(
          sql`
            DELETE FROM targets
            WHERE id = ${target}
            RETURNING
              ${targetSQLFields}
          `,
        );

        await t.query(sql`DELETE FROM schema_versions WHERE target_id = ${target}`);

        return {
          target: targetResult,
          tokens: tokensResult.rows.map(row => row.token),
        };
      });

      return {
        ...TargetModel.parse(result.target),
        orgId: organization,
        tokens: result.tokens,
      };
    },
    getTarget: batch(
      async (
        selectors: Array<{
          organization: string;
          project: string;
          target: string;
        }>,
      ) => {
        const uniqueSelectorsMap = new Map<string, (typeof selectors)[0]>();

        for (const selector of selectors) {
          const key = JSON.stringify({
            organization: selector.organization,
            project: selector.project,
            target: selector.target,
          });

          uniqueSelectorsMap.set(key, selector);
        }

        const uniqueSelectors = Array.from(uniqueSelectorsMap.values());

        const rows = await pool
          .many<unknown>(
            sql`
              SELECT
                ${targetSQLFields}
              FROM
                targets
              WHERE
                (id, project_id) IN (
                  (${sql.join(
                    uniqueSelectors.map(s => sql`${s.target}, ${s.project}`),
                    sql`), (`,
                  )})
                )
            `,
          )
          .then(rows => rows.map(row => TargetModel.parse(row)));

        return selectors.map(selector => {
          const row = rows.find(
            row => row.id === selector.target && row.projectId === selector.project,
          );

          if (!row) {
            return Promise.reject(
              new Error(
                `Target not found (target=${selector.target}, project=${selector.project})`,
              ),
            );
          }

          return Promise.resolve({
            ...row,
            orgId: selector.organization,
          });
        });
      },
    ),
    async getTargetByCleanId({ organization, project, cleanId }) {
      const result = await pool.maybeOne<unknown>(sql`
        SELECT
          ${targetSQLFields}
        FROM
          targets
        WHERE
          clean_id = ${cleanId}
          AND project_id = ${project}
        LIMIT 1
      `);

      if (!result) {
        return null;
      }

      return {
        ...TargetModel.parse(result),
        orgId: organization,
      };
    },
    async getTargets({ organization, project }) {
      const results = await pool.query<unknown>(sql`
        SELECT
          ${targetSQLFields}
        FROM
          targets
        WHERE
          project_id = ${project}
        ORDER BY
          created_at DESC
      `);

      return results.rows.map(r => ({
        ...TargetModel.parse(r),
        orgId: organization,
      }));
    },
    async getTargetIdsOfOrganization({ organization }) {
      const results = await pool.query<Slonik<Pick<targets, 'id'>>>(
        sql`
          SELECT t.id as id FROM targets as t
          LEFT JOIN projects as p ON (p.id = t.project_id)
          WHERE p.org_id = ${organization}
          GROUP BY t.id
        `,
      );

      return results.rows.map(r => r.id);
    },
    async getTargetIdsOfProject({ project }) {
      const results = await pool.query<Slonik<Pick<targets, 'id'>>>(
        sql`
          SELECT id FROM targets WHERE project_id = ${project}
        `,
      );

      return results.rows.map(r => r.id);
    },
    async getTargetSettings({ target, project }) {
      const row = await pool.one<
        Pick<
          targets,
          | 'validation_enabled'
          | 'validation_percentage'
          | 'validation_period'
          | 'validation_excluded_clients'
        > & {
          targets: target_validation['destination_target_id'][];
        }
      >(sql`
        SELECT
          t.validation_enabled,
          t.validation_percentage,
          t.validation_period,
          t.validation_excluded_clients,
          array_agg(tv.destination_target_id) as targets
        FROM targets AS t
        LEFT JOIN target_validation AS tv ON (tv.target_id = t.id)
        WHERE t.id = ${target} AND t.project_id = ${project}
        GROUP BY t.id
        LIMIT 1
      `);

      return transformTargetSettings(row);
    },
    async setTargetValidation({ target, project, enabled }) {
      return transformTargetSettings(
        await pool.transaction(async trx => {
          const targetValidationRowExists = await trx.exists(sql`
            SELECT 1 FROM target_validation WHERE target_id = ${target}
          `);

          if (!targetValidationRowExists) {
            await trx.query(sql`
              INSERT INTO target_validation (target_id, destination_target_id) VALUES (${target}, ${target})
            `);
          }

          return trx.one<
            Pick<
              targets,
              | 'validation_enabled'
              | 'validation_percentage'
              | 'validation_period'
              | 'validation_excluded_clients'
            > & {
              targets: target_validation['destination_target_id'][];
            }
          >(sql`
          UPDATE targets as t
          SET validation_enabled = ${enabled}
          FROM
            (
              SELECT
                  it.id,
                  array_agg(tv.destination_target_id) as targets
              FROM targets AS it
              LEFT JOIN target_validation AS tv ON (tv.target_id = it.id)
              WHERE it.id = ${target} AND it.project_id = ${project}
              GROUP BY it.id
              LIMIT 1
            ) ret
          WHERE t.id = ret.id
          RETURNING ret.id, t.validation_enabled, t.validation_percentage, t.validation_period, t.validation_excluded_clients, ret.targets
        `);
        }),
      ).validation;
    },
    async updateTargetValidationSettings({
      target,
      project,
      percentage,
      period,
      targets,
      excludedClients,
    }) {
      return transformTargetSettings(
        await pool.transaction(async trx => {
          await trx.query(sql`
            DELETE
            FROM target_validation
            WHERE destination_target_id NOT IN (${sql.join(targets, sql`, `)})
              AND target_id = ${target}
          `);

          await trx.query(sql`
            INSERT INTO target_validation
              (target_id, destination_target_id)
            VALUES
            (
              ${sql.join(
                targets.map(dest => sql.join([target, dest], sql`, `)),
                sql`), (`,
              )}
            )
            ON CONFLICT (target_id, destination_target_id) DO NOTHING
          `);

          return trx.one(sql`
            UPDATE targets as t
            SET validation_percentage = ${percentage}, validation_period = ${period}, validation_excluded_clients = ${sql.array(
              excludedClients,
              'text',
            )}
            FROM (
              SELECT
                it.id,
                array_agg(tv.destination_target_id) as targets
              FROM targets AS it
              LEFT JOIN target_validation AS tv ON (tv.target_id = it.id)
              WHERE it.id = ${target} AND it.project_id = ${project}
              GROUP BY it.id
              LIMIT 1
            ) ret
            WHERE t.id = ret.id
            RETURNING t.id, t.validation_enabled, t.validation_percentage, t.validation_period, t.validation_excluded_clients, ret.targets;
          `);
        }),
      ).validation;
    },

    async countSchemaVersionsOfProject({ project, period }) {
      if (period) {
        const result = await pool.maybeOne<{ total: number }>(sql`
          SELECT COUNT(*) as total FROM schema_versions as sv
          LEFT JOIN targets as t ON (t.id = sv.target_id)
          WHERE 
            t.project_id = ${project}
            AND sv.created_at >= ${period.from.toISOString()}
            AND sv.created_at < ${period.to.toISOString()}
        `);
        return result?.total ?? 0;
      }

      const result = await pool.maybeOne<{ total: number }>(sql`
        SELECT COUNT(*) as total FROM schema_versions as sv
        LEFT JOIN targets as t ON (t.id = sv.target_id)
        WHERE t.project_id = ${project}
      `);

      return result?.total ?? 0;
    },
    async countSchemaVersionsOfTarget({ target, period }) {
      if (period) {
        const result = await pool.maybeOne<{ total: number }>(sql`
          SELECT COUNT(*) as total FROM schema_versions
          WHERE 
            target_id = ${target}
            AND created_at >= ${period.from.toISOString()}
            AND created_at < ${period.to.toISOString()}
        `);
        return result?.total ?? 0;
      }

      const result = await pool.maybeOne<{ total: number }>(sql`
        SELECT COUNT(*) as total FROM schema_versions WHERE target_id = ${target}
      `);

      return result?.total ?? 0;
    },

    async hasSchema({ target }) {
      return pool.exists(
        sql`
          SELECT 1 FROM schema_versions as v WHERE v.target_id = ${target} LIMIT 1
        `,
      );
    },
    async getMaybeLatestValidVersion({ target }) {
      const version = await pool.maybeOne<unknown>(
        sql`
          SELECT
            ${schemaVersionSQLFields(sql`sv.`)}
          FROM schema_versions as sv
          WHERE sv.target_id = ${target} AND sv.is_composable IS TRUE
          ORDER BY sv.created_at DESC
          LIMIT 1
        `,
      );

      if (!version) {
        return null;
      }

      return SchemaVersionModel.parse(version);
    },
    async getLatestValidVersion({ target }) {
      const version = await pool.maybeOne<unknown>(
        sql`
          SELECT
            ${schemaVersionSQLFields(sql`sv.`)}
          FROM schema_versions as sv
          WHERE sv.target_id = ${target} AND sv.is_composable IS TRUE
          ORDER BY sv.created_at DESC
          LIMIT 1
        `,
      );

      return SchemaVersionModel.parse(version);
    },
    async getLatestVersion({ project, target }) {
      const version = await pool.maybeOne<unknown>(
        sql`
          SELECT
            ${schemaVersionSQLFields(sql`sv.`)}
          FROM schema_versions as sv
          LEFT JOIN targets as t ON (t.id = sv.target_id)
          WHERE sv.target_id = ${target} AND t.project_id = ${project}
          ORDER BY sv.created_at DESC
          LIMIT 1
        `,
      );

      return SchemaVersionModel.parse(version);
    },

    async getMaybeLatestVersion({ project, target }) {
      const version = await pool.maybeOne<unknown>(
        sql`
          SELECT
            ${schemaVersionSQLFields(sql`sv.`)}
          FROM schema_versions as sv
          LEFT JOIN targets as t ON (t.id = sv.target_id)
          WHERE sv.target_id = ${target} AND t.project_id = ${project}
          ORDER BY sv.created_at DESC
          LIMIT 1
        `,
      );

      if (!version) {
        return null;
      }

      return SchemaVersionModel.parse(version);
    },
    async getLatestSchemas({ organization, project, target, onlyComposable }) {
      const latest = await pool.maybeOne<Pick<schema_versions, 'id' | 'is_composable'>>(sql`
        SELECT sv.id, sv.is_composable
        FROM schema_versions as sv
        LEFT JOIN targets as t ON (t.id = sv.target_id)
        LEFT JOIN schema_log as sl ON (sl.id = sv.action_id)
        WHERE t.id = ${target} AND t.project_id = ${project} AND ${
          onlyComposable ? sql`sv.is_composable IS TRUE` : true
        }
        ORDER BY sv.created_at DESC
        LIMIT 1
      `);

      if (!latest) {
        return null;
      }

      const schemas = await storage.getSchemasOfVersion({
        version: latest.id,
        organization,
        project,
        target,
        includeMetadata: true,
      });

      return {
        version: latest.id,
        valid: latest.is_composable,
        schemas,
      };
    },
    async getSchemasOfVersion({ version, includeMetadata = false }) {
      const result = await pool.query<
        Pick<
          OverrideProp<schema_log, 'action', 'PUSH'>,
          | 'id'
          | 'commit'
          | 'action'
          | 'author'
          | 'sdl'
          | 'created_at'
          | 'project_id'
          | 'service_name'
          | 'service_url'
          | 'target_id'
          | 'metadata'
        > &
          Pick<projects, 'type'>
      >(
        sql`
          SELECT
            sl.id,
            sl.commit,
            sl.author,
            sl.action,
            sl.sdl,
            sl.created_at,
            sl.project_id,
            lower(sl.service_name) as service_name,
            sl.service_url,
            ${includeMetadata ? sql`sl.metadata,` : sql``}
            sl.target_id,
            p.type
          FROM schema_version_to_log AS svl
          LEFT JOIN schema_log AS sl ON (sl.id = svl.action_id)
          LEFT JOIN projects as p ON (p.id = sl.project_id)
          WHERE
            svl.version_id = ${version}
            AND sl.action = 'PUSH'
            AND p.type != 'CUSTOM'
          ORDER BY
            sl.created_at DESC
        `,
      );

      return result.rows.map(transformSchema);
    },
    async getSchemasOfPreviousVersion({ version, target, onlyComposable }) {
      const results = await pool.query<
        OverrideProp<schema_log, 'action', 'PUSH'> &
          Pick<projects, 'type'> &
          Pick<schema_version_to_log, 'version_id'>
      >(
        sql`
          SELECT sl.*, lower(sl.service_name) as service_name, p.type, svl.version_id as version_id
          FROM schema_version_to_log as svl
          LEFT JOIN schema_log as sl ON (sl.id = svl.action_id)
          LEFT JOIN projects as p ON (p.id = sl.project_id)
          WHERE svl.version_id = (
            SELECT sv.id FROM schema_versions as sv WHERE sv.created_at < (
              SELECT svi.created_at FROM schema_versions as svi WHERE svi.id = ${version}
            ) AND sv.target_id = ${target} AND ${
              onlyComposable ? sql`sv.is_composable IS TRUE` : true
            } ORDER BY sv.created_at DESC LIMIT 1
          ) AND sl.action = 'PUSH'
          ORDER BY sl.created_at DESC
        `,
      );

      if (results.rowCount === 0) {
        return {
          schemas: [],
        };
      }

      return {
        schemas: results.rows.map(transformSchema),
        id: results.rows[0].version_id,
      };
    },

    async getMatchingServiceSchemaOfVersions(versions) {
      const after = await pool.one<{
        sdl: string;
        service_name: string;
      }>(sql`
        SELECT sl.service_name, sl.sdl
        FROM schema_versions as sv
        LEFT JOIN schema_log as sl ON sv.action_id = sl.id
        WHERE sv.id = ${versions.after} AND service_name IS NOT NULL
      `);

      // It's an initial version, so we just need to fetch a single version
      if (!versions.before) {
        return { serviceName: after.service_name, after: after.sdl, before: null };
      }

      const before = await pool.maybeOne<{
        sdl: string | null;
      }>(sql`
        SELECT sl.sdl
        FROM schema_version_to_log as svtl
        LEFT JOIN schema_log as sl ON svtl.action_id = sl.id
        WHERE svtl.version_id = ${versions.before} AND sl.service_name = ${after.service_name}
      `);

      return { serviceName: after.service_name, after: after.sdl, before: before?.sdl ?? null };
    },

    async getVersion({ project, target, version }) {
      const result = await pool.one(sql`
        SELECT 
          ${schemaVersionSQLFields(sql`sv.`)}
        FROM schema_versions as sv
        LEFT JOIN schema_log as sl ON (sl.id = sv.action_id)
        LEFT JOIN targets as t ON (t.id = sv.target_id)
        WHERE
          sv.target_id = ${target}
          AND t.project_id = ${project}
          AND sv.id = ${version}
        LIMIT 1
      `);

      return SchemaVersionModel.parse(result);
    },

    async getVersions({ project, target, after, limit }) {
      const query = sql`
      SELECT 
        ${schemaVersionSQLFields(sql`sv.`)}
        , sl.author as "author"
        , lower(sl.service_name) as "service_name"
      FROM schema_versions as sv
      LEFT JOIN schema_log as sl ON (sl.id = sv.action_id)
      LEFT JOIN targets as t ON (t.id = sv.target_id)
      WHERE sv.target_id = ${target} AND t.project_id = ${project} AND sv.created_at < ${
        after
          ? sql`(SELECT svi.created_at FROM schema_versions as svi WHERE svi.id = ${after})`
          : sql`NOW()`
      }
      ORDER BY sv.created_at DESC
      LIMIT ${limit + 1}
    `;
      const result = await pool.query(query);

      const hasMore = result.rows.length > limit;

      const versions = result.rows
        .slice(0, limit)
        .map(version => SchemaVersionModel.parse(version));

      return {
        versions,
        hasMore,
      };
    },
    async deleteSchema(args) {
      return pool.transaction(async trx => {
        // fetch the latest version
        const latestVersion = await trx.one<Pick<schema_versions, 'id' | 'base_schema'>>(
          sql`
          SELECT sv.id, sv.base_schema
          FROM schema_versions as sv
          WHERE sv.target_id = ${args.target}
          ORDER BY sv.created_at DESC
          LIMIT 1
        `,
        );

        // create a new action
        const deleteActionResult = await trx.one<schema_log>(sql`
          INSERT INTO schema_log
            (
              author,
              commit,
              service_name,
              project_id,
              target_id,
              action
            )
          VALUES
            (
              ${'system'}::text,
              ${'system'}::text,
              lower(${args.serviceName}::text),
              ${args.project},
              ${args.target},
              'DELETE'
            )
          RETURNING *
        `);

        // creates a new version
        const newVersion = await insertSchemaVersion(trx, {
          isComposable: args.composable,
          targetId: args.target,
          actionId: deleteActionResult.id,
          baseSchema: latestVersion.base_schema,
          previousSchemaVersion: latestVersion.id,
          compositeSchemaSDL: args.compositeSchemaSDL,
          supergraphSDL: args.supergraphSDL,
          schemaCompositionErrors: args.schemaCompositionErrors,
          // Deleting a schema is done via CLI and not associated to a commit or a pull request.
          github: null,
        });

        // Move all the schema_version_to_log entries of the previous version to the new version
        await trx.query(sql`
          INSERT INTO schema_version_to_log
            (version_id, action_id)
          SELECT ${newVersion.id}::uuid as version_id, svl.action_id
          FROM schema_version_to_log svl
          LEFT JOIN schema_log sl ON (sl.id = svl.action_id)
          WHERE svl.version_id = ${latestVersion.id} AND sl.action = 'PUSH' AND lower(sl.service_name) != lower(${args.serviceName})
        `);

        await trx.query(sql`
          INSERT INTO schema_version_to_log
            (version_id, action_id)
          VALUES
            (${newVersion.id}, ${deleteActionResult.id})
        `);

        if (args.changes != null) {
          await insertSchemaVersionChanges(trx, {
            versionId: newVersion.id,
            changes: args.changes,
          });
        }

        await args.actionFn();

        return {
          kind: 'composite',
          id: deleteActionResult.id,
          versionId: deleteActionResult.id,
          date: deleteActionResult.created_at as any,
          service_name: deleteActionResult.service_name!,
          target: deleteActionResult.target_id,
          action: 'DELETE',
        };
      });
    },
    async createVersion(input) {
      const url = input.url ?? null;
      const service = input.service ?? null;

      const output = await pool.transaction(async trx => {
        const log = await pool.one<Pick<schema_log, 'id'>>(sql`
          INSERT INTO schema_log
            (
              author,
              service_name,
              service_url,
              commit,
              sdl,
              project_id,
              target_id,
              metadata,
              action
            )
          VALUES
            (
              ${input.author},
              lower(${service}::text),
              ${url}::text,
              ${input.commit}::text,
              ${input.schema}::text,
              ${input.project},
              ${input.target},
              ${input.metadata},
              'PUSH'
            )
          RETURNING id
        `);

        // creates a new version
        const version = await insertSchemaVersion(trx, {
          isComposable: input.valid,
          targetId: input.target,
          actionId: log.id,
          baseSchema: input.base_schema,
          previousSchemaVersion: input.previousSchemaVersion,
          compositeSchemaSDL: input.compositeSchemaSDL,
          supergraphSDL: input.supergraphSDL,
          schemaCompositionErrors: input.schemaCompositionErrors,
          github: input.github,
        });

        await Promise.all(
          input.logIds.concat(log.id).map(async lid => {
            await trx.query(sql`
              INSERT INTO schema_version_to_log
                (version_id, action_id)
              VALUES
              (${version.id}, ${lid})
            `);
          }),
        );

        await insertSchemaVersionChanges(trx, {
          versionId: version.id,
          changes: input.changes,
        });

        await input.actionFn();

        return {
          version,
          log,
        };
      });

      return output.version;
    },

    async getSchemaChangesForVersion(args) {
      // TODO: should this be paginated?
      const changes = await pool.query<unknown>(sql`
        SELECT
          "change_type" as "type",
          "meta",
          "severity_level" as "severityLevel",
          "is_safe_based_on_usage" as "isSafeBasedOnUsage"
        FROM
          "public"."schema_version_changes"
        WHERE
          "schema_version_id" = ${args.versionId}
      `);

      if (changes.rows.length === 0) {
        return null;
      }

      return changes.rows.map(row => HiveSchemaChangeModel.parse(row));
    },

    async updateVersionStatus({ version, valid }) {
      return SchemaVersionModel.parse(
        await pool.maybeOne<unknown>(sql`
          UPDATE
            schema_versions
          SET
            is_composable = ${valid}
          WHERE
            id = ${version}
          RETURNING
          ${schemaVersionSQLFields()}
        `),
      );
    },

    getSchemaLog: batch(async selectors => {
      const rows = await pool.many<schema_log & Pick<projects, 'type'>>(
        sql`
            SELECT sl.*, lower(sl.service_name) as service_name, p.type
            FROM schema_log as sl
            LEFT JOIN projects as p ON (p.id = sl.project_id)
            WHERE (sl.id, sl.target_id) IN ((${sql.join(
              selectors.map(s => sql`${s.commit}, ${s.target}`),
              sql`), (`,
            )}))
        `,
      );
      const schemas = rows.map(transformSchemaLog);

      return selectors.map(selector => {
        const schema = schemas.find(
          row => row.id === selector.commit && row.target === selector.target,
        );

        if (schema) {
          return Promise.resolve(schema);
        }

        return Promise.reject(
          new Error(`Schema log not found (commit=${selector.commit}, target=${selector.target})`),
        );
      });
    }),
    async createActivity({ organization, project, target, user, type, meta }) {
      const { identifiers, values } = objectToParams<Omit<activities, 'id' | 'created_at'>>({
        activity_metadata: meta,
        activity_type: type,
        organization_id: organization,
        project_id: project ?? null,
        target_id: target ?? null,
        user_id: user ?? null,
      });

      await pool.query<Slonik<activities>>(
        sql`INSERT INTO activities (${identifiers}) VALUES (${values}) RETURNING *;`,
      );
    },
    async getActivities(selector) {
      let query: TaggedTemplateLiteralInvocation;
      if ('target' in selector) {
        query = sql`
          SELECT
            jsonb_agg(a.*) as activity,
            jsonb_agg(
              json_build_object(
                'id', t."id",
                'cleanId', t."clean_id",
                'name', t."name",
                'projectId', t."project_id",
                'graphqlEndpointUrl', t."graphql_endpoint_url"
              )
            ) as target,
            jsonb_agg(p.*) as project,
            jsonb_agg(o.*) as organization,
            jsonb_agg(u.*) as user
          FROM activities as a
          LEFT JOIN targets as t ON (t.id = a.target_id)
          LEFT JOIN projects as p ON (p.id = a.project_id)
          LEFT JOIN organizations as o ON (o.id = a.organization_id)
          LEFT JOIN users as u ON (u.id = a.user_id)
          WHERE
            a.target_id = ${selector.target}
            AND a.project_id = ${selector.project}
            AND a.organization_id = ${selector.organization}
            AND p.type != 'CUSTOM'
          GROUP BY a.created_at
          ORDER BY a.created_at DESC LIMIT ${selector.limit}
        `;
      } else if ('project' in selector) {
        query = sql`
          SELECT
            jsonb_agg(a.*) as activity,
            jsonb_agg(
              json_build_object(
                'id', t."id",
                'cleanId', t."clean_id",
                'name', t."name",
                'projectId', t."project_id",
                'graphqlEndpointUrl', t."graphql_endpoint_url"
              )
            ) as target,
            jsonb_agg(p.*) as project,
            jsonb_agg(o.*) as organization,
            jsonb_agg(u.*) as user
          FROM activities as a
          LEFT JOIN targets as t ON (t.id = a.target_id)
          LEFT JOIN projects as p ON (p.id = a.project_id)
          LEFT JOIN organizations as o ON (o.id = a.organization_id)
          LEFT JOIN users as u ON (u.id = a.user_id)
          WHERE
            a.project_id = ${selector.project}
            AND a.organization_id = ${selector.organization}
            AND p.type != 'CUSTOM'
          GROUP BY a.created_at
          ORDER BY a.created_at DESC LIMIT ${selector.limit}
        `;
      } else {
        query = sql`
          SELECT
            jsonb_agg(a.*) as activity,
            jsonb_agg(
              json_build_object(
                'id', t."id",
                'cleanId', t."clean_id",
                'name', t."name",
                'projectId', t."project_id",
                'graphqlEndpointUrl', t."graphql_endpoint_url"
              )
            ) as target,
            jsonb_agg(p.*) as project,
            jsonb_agg(o.*) as organization,
            jsonb_agg(u.*) as user
          FROM activities as a
          LEFT JOIN targets as t ON (t.id = a.target_id)
          LEFT JOIN projects as p ON (p.id = a.project_id)
          LEFT JOIN organizations as o ON (o.id = a.organization_id)
          LEFT JOIN users as u ON (u.id = a.user_id)
          WHERE a.organization_id = ${selector.organization} AND p.type != 'CUSTOM'
          GROUP BY a.created_at
          ORDER BY a.created_at DESC LIMIT ${selector.limit}
        `;
      }

      const result = await pool.query<
        Slonik<{
          activity: [activities];
          target: [Record<string, unknown>];
          project: [projects];
          organization: [organizations];
          user: [users];
        }>
      >(query);

      return result.rows.map(transformActivity);
    },
    async addSlackIntegration({ organization, token }) {
      await pool.query<Slonik<organizations>>(
        sql`
          UPDATE organizations
          SET slack_token = ${token}
          WHERE id = ${organization}
        `,
      );
    },
    async deleteSlackIntegration({ organization }) {
      await pool.query<Slonik<organizations>>(
        sql`
          UPDATE organizations
          SET slack_token = NULL
          WHERE id = ${organization}
        `,
      );
    },
    async getSlackIntegrationToken({ organization }) {
      const result = await pool.maybeOne<Pick<organizations, 'slack_token'>>(
        sql`
          SELECT slack_token
          FROM organizations
          WHERE id = ${organization}
        `,
      );

      return result?.slack_token;
    },
    async addGitHubIntegration({ organization, installationId }) {
      await pool.query<Slonik<organizations>>(
        sql`
          UPDATE organizations
          SET github_app_installation_id = ${installationId}
          WHERE id = ${organization}
        `,
      );
    },
    async deleteGitHubIntegration({ organization }) {
      await pool.query<Slonik<organizations>>(
        sql`
          UPDATE organizations
          SET github_app_installation_id = NULL
          WHERE id = ${organization}
        `,
      );
      await pool.query<Slonik<projects>>(
        sql`
          UPDATE projects
          SET git_repository = NULL
          WHERE org_id = ${organization}
        `,
      );
    },
    async getGitHubIntegrationInstallationId({ organization }) {
      const result = await pool.maybeOne<Pick<organizations, 'github_app_installation_id'>>(
        sql`
          SELECT github_app_installation_id
          FROM organizations
          WHERE id = ${organization}
        `,
      );

      return result?.github_app_installation_id;
    },
    async addAlertChannel({ project, name, type, slack, webhook }) {
      return transformAlertChannel(
        await pool.one<Slonik<alert_channels>>(
          sql`
            INSERT INTO alert_channels
              ("name", "type", "project_id", "slack_channel", "webhook_endpoint")
            VALUES
              (${name}, ${type}, ${project}, ${slack?.channel ?? null}, ${
                webhook?.endpoint ?? null
              })
            RETURNING *
          `,
        ),
      );
    },
    async deleteAlertChannels({ project, channels }) {
      const result = await pool.query<Slonik<alert_channels>>(
        sql`
          DELETE FROM alert_channels
          WHERE
            project_id = ${project} AND
            id IN (${sql.join(channels, sql`, `)})
          RETURNING *
        `,
      );

      return result.rows.map(transformAlertChannel);
    },
    async getAlertChannels({ project }) {
      const result = await pool.query<Slonik<alert_channels>>(
        sql`SELECT * FROM alert_channels WHERE project_id = ${project} ORDER BY created_at DESC`,
      );

      return result.rows.map(transformAlertChannel);
    },

    async addAlert({ organization, project, target, channel, type }) {
      return transformAlert(
        await pool.one<Slonik<alerts>>(
          sql`
            INSERT INTO alerts
              ("type", "alert_channel_id", "target_id", "project_id")
            VALUES
              (${type}, ${channel}, ${target}, ${project})
            RETURNING *
          `,
        ),
        organization,
      );
    },
    async deleteAlerts({ organization, project, alerts }) {
      const result = await pool.query<Slonik<alerts>>(
        sql`
          DELETE FROM alerts
          WHERE
            project_id = ${project} AND
            id IN (${sql.join(alerts, sql`, `)})
          RETURNING *
        `,
      );

      return result.rows.map(row => transformAlert(row, organization));
    },
    async getAlerts({ organization, project }) {
      const result = await pool.query<Slonik<alerts>>(
        sql`SELECT * FROM alerts WHERE project_id = ${project} ORDER BY created_at DESC`,
      );

      return result.rows.map(row => transformAlert(row, organization));
    },
    async adminGetOrganizationsTargetPairs() {
      const results = await pool.query<
        Slonik<{
          organization: string;
          target: string;
        }>
      >(
        sql`
          SELECT
            o.id as organization,
            t.id as target
          FROM targets AS t
          LEFT JOIN projects AS p ON (p.id = t.project_id)
          LEFT JOIN organizations AS o ON (o.id = p.org_id)
        `,
      );
      return results.rows;
    },
    async getGetOrganizationsAndTargetPairsWithLimitInfo() {
      const results = await pool.query<
        Slonik<{
          organization: string;
          org_name: string;
          org_clean_id: string;
          org_plan_name: string;
          owner_email: string;
          target: string;
          limit_operations_monthly: number;
          limit_retention_days: number;
        }>
      >(
        sql`
          SELECT
            o.id as organization,
            o.clean_id as org_clean_id,
            o.name as org_name,
            o.limit_operations_monthly,
            o.limit_retention_days,
            o.plan_name as org_plan_name,
            t.id as target,
            u.email as owner_email
          FROM targets AS t
          LEFT JOIN projects AS p ON (p.id = t.project_id)
          LEFT JOIN organizations AS o ON (o.id = p.org_id)
          LEFT JOIN users AS u ON (u.id = o.user_id)
        `,
      );
      return results.rows;
    },
    async adminGetStats(period: { from: Date; to: Date }) {
      // count schema versions by organization
      const versionsResult = pool.query<
        Slonik<
          Pick<organizations, 'id'> & {
            total: number;
          }
        >
      >(sql`
        SELECT
          COUNT(*) as total,
          o.id
        FROM schema_versions AS v
        LEFT JOIN targets AS t ON (t.id = v.target_id)
        LEFT JOIN projects AS p ON (p.id = t.project_id)
        LEFT JOIN organizations AS o ON (o.id = p.org_id)
        WHERE
          v.created_at >= ${period.from.toISOString()}
          AND
          v.created_at < ${period.to.toISOString()}
        GROUP by o.id
      `);

      // count users by organization
      const usersResult = pool.query<
        Slonik<
          Pick<organizations, 'id'> & {
            total: number;
          }
        >
      >(sql`
        SELECT
          COUNT(*) as total,
          o.id
        FROM organization_member AS om
        LEFT JOIN organizations AS o ON (o.id = om.organization_id)
        GROUP by o.id
      `);

      // count projects by organization
      const projectsResult = pool.query<
        Slonik<
          Pick<organizations, 'id'> & {
            total: number;
          }
        >
      >(sql`
        SELECT
          COUNT(*) as total,
          o.id
        FROM projects AS p
        LEFT JOIN organizations AS o ON (o.id = p.org_id)
        GROUP by o.id
      `);

      // count targets by organization
      const targetsResult = pool.query<
        Slonik<
          Pick<organizations, 'id'> & {
            total: number;
          }
        >
      >(sql`
        SELECT
          COUNT(*) as total,
          o.id
        FROM targets AS t
        LEFT JOIN projects AS p ON (p.id = t.project_id)
        LEFT JOIN organizations AS o ON (o.id = p.org_id)
        GROUP by o.id
      `);

      // get organizations data
      const organizationsResult = pool.query<Slonik<organizations>>(sql`
        SELECT * FROM organizations
      `);

      const [versions, users, projects, targets, organizations] = await Promise.all([
        versionsResult,
        usersResult,
        projectsResult,
        targetsResult,
        organizationsResult,
      ]);

      const rows: Array<{
        organization: Organization;
        versions: number;
        users: number;
        projects: number;
        targets: number;
        persistedOperations: number;
        period: {
          from: Date;
          to: Date;
        };
      }> = [];

      function extractTotal<
        T extends {
          total: number;
          id: string;
        },
      >(nodes: readonly T[], id: string) {
        return nodes.find(node => node.id === id)?.total ?? 0;
      }

      for (const organization of organizations.rows) {
        rows.push({
          organization: transformOrganization(organization),
          versions: extractTotal(versions.rows, organization.id),
          users: extractTotal(users.rows, organization.id),
          projects: extractTotal(projects.rows, organization.id),
          targets: extractTotal(targets.rows, organization.id),
          persistedOperations: 0,
          period,
        });
      }

      return rows;
    },
    async getBaseSchema({ project, target }) {
      const data = await pool.maybeOne<Record<string, string>>(
        sql`SELECT base_schema FROM targets WHERE id=${target} AND project_id=${project}`,
      );
      return data?.base_schema ?? null;
    },
    async updateBaseSchema({ project, target }, base) {
      if (base) {
        await pool.query(
          sql`UPDATE targets SET base_schema = ${base} WHERE id = ${target} AND project_id = ${project}`,
        );
      } else {
        await pool.query(
          sql`UPDATE targets SET base_schema = null WHERE id = ${target} AND project_id = ${project}`,
        );
      }
    },
    async getBillingParticipants() {
      const results = await pool.query<Slonik<organizations_billing>>(
        sql`SELECT * FROM organizations_billing`,
      );

      return results.rows.map(transformOrganizationBilling);
    },
    async getOrganizationBilling(selector) {
      const results = await pool.query<Slonik<organizations_billing>>(
        sql`SELECT * FROM organizations_billing WHERE organization_id = ${selector.organization}`,
      );

      const mapped = results.rows.map(transformOrganizationBilling);

      return mapped[0] || null;
    },
    async deleteOrganizationBilling(selector) {
      await pool.query<Slonik<organizations_billing>>(
        sql`DELETE FROM organizations_billing
        WHERE organization_id = ${selector.organization}`,
      );
    },
    async createOrganizationBilling({
      billingEmailAddress,
      organizationId,
      externalBillingReference,
    }) {
      return transformOrganizationBilling(
        await pool.one<Slonik<organizations_billing>>(
          sql`
            INSERT INTO organizations_billing
              ("organization_id", "external_billing_reference_id", "billing_email_address")
            VALUES
              (${organizationId}, ${externalBillingReference}, ${billingEmailAddress || null})
            RETURNING *
          `,
        ),
      );
    },
    async completeGetStartedStep({ organization, step }) {
      await update(
        pool,
        'organizations',
        {
          [organizationGetStartedMapping[step]]: true,
        },
        {
          id: organization,
        },
      );
    },

    async getOIDCIntegrationById({ oidcIntegrationId: integrationId }) {
      const result = await pool.maybeOne<unknown>(sql`
        SELECT
          "id"
          , "linked_organization_id"
          , "client_id"
          , "client_secret"
          , "oauth_api_url"
          , "token_endpoint"
          , "userinfo_endpoint"
          , "authorization_endpoint"
        FROM
          "public"."oidc_integrations"
        WHERE
          "id" = ${integrationId}
        LIMIT 1
      `);

      if (result === null) {
        return null;
      }

      return decodeOktaIntegrationRecord(result);
    },

    async getOIDCIntegrationForOrganization({ organizationId }) {
      const result = await pool.maybeOne<unknown>(sql`
        SELECT
          "id"
          , "linked_organization_id"
          , "client_id"
          , "client_secret"
          , "oauth_api_url"
          , "token_endpoint"
          , "userinfo_endpoint"
          , "authorization_endpoint"
        FROM
          "public"."oidc_integrations"
        WHERE
          "linked_organization_id" = ${organizationId}
        LIMIT 1
      `);

      if (result === null) {
        return null;
      }

      return decodeOktaIntegrationRecord(result);
    },

    async createOIDCIntegrationForOrganization(args) {
      try {
        const result = await pool.maybeOne<unknown>(sql`
          INSERT INTO "public"."oidc_integrations" (
            "linked_organization_id",
            "client_id",
            "client_secret",
            "token_endpoint",
            "userinfo_endpoint",
            "authorization_endpoint"
          )
          VALUES (
            ${args.organizationId},
            ${args.clientId},
            ${args.encryptedClientSecret},
            ${args.tokenEndpoint},
            ${args.userinfoEndpoint},
            ${args.authorizationEndpoint}
          )
          RETURNING
            "id"
            , "linked_organization_id"
            , "client_id"
            , "client_secret"
            , "oauth_api_url"
            , "token_endpoint"
            , "userinfo_endpoint"
            , "authorization_endpoint"
        `);

        return {
          type: 'ok',
          oidcIntegration: decodeOktaIntegrationRecord(result),
        };
      } catch (error) {
        if (
          error instanceof UniqueIntegrityConstraintViolationError &&
          error.constraint === 'oidc_integrations_linked_organization_id_key'
        ) {
          return {
            type: 'error',
            reason: 'An OIDC integration already exists for this organization.',
          };
        }
        throw error;
      }
    },

    async updateOIDCIntegration(args) {
      const result = await pool.maybeOne<unknown>(sql`
        UPDATE "public"."oidc_integrations"
        SET
          "client_id" = ${args.clientId ?? sql`"client_id"`}
          , "client_secret" = ${args.encryptedClientSecret ?? sql`"client_secret"`}
          , "token_endpoint" = ${
            args.tokenEndpoint ??
            /** update existing columns to the old legacy values if not yet stored */
            sql`COALESCE("token_endpoint", CONCAT("oauth_api_url", "/token"))`
          }
          , "userinfo_endpoint" = ${
            args.userinfoEndpoint ??
            /** update existing columns to the old legacy values if not yet stored */
            sql`COALESCE("userinfo_endpoint", CONCAT("oauth_api_url", "/userinfo"))`
          }
          , "authorization_endpoint" = ${
            args.authorizationEndpoint ??
            /** update existing columns to the old legacy values if not yet stored */
            sql`COALESCE("authorization_endpoint", CONCAT("oauth_api_url", "/authorize"))`
          }
          , "oauth_api_url" = NULL
        WHERE
          "id" = ${args.oidcIntegrationId}
        RETURNING
          "id"
          , "linked_organization_id"
          , "client_id"
          , "client_secret"
          , "oauth_api_url"
          , "token_endpoint"
          , "userinfo_endpoint"
          , "authorization_endpoint"
      `);

      return decodeOktaIntegrationRecord(result);
    },

    async deleteOIDCIntegration(args) {
      await pool.query<unknown>(sql`
        DELETE FROM "public"."oidc_integrations"
        WHERE
          "id" = ${args.oidcIntegrationId}
      `);
    },

    async createCDNAccessToken(args) {
      const result = await pool.maybeOne(sql`
        INSERT INTO "public"."cdn_access_tokens" (
          "id"
          , "target_id"
          , "s3_key"
          , "first_characters"
          , "last_characters"
          , "alias"
        )
        VALUES (
          ${args.id}
          , ${args.targetId}
          , ${args.s3Key}
          , ${args.firstCharacters}
          , ${args.lastCharacters}
          , ${args.alias}
        )
        ON CONFLICT ("s3_key") DO NOTHING
        RETURNING
          "id"
          , "target_id"
          , "s3_key"
          , "first_characters"
          , "last_characters"
          , "alias"
          , to_json("created_at") as "created_at"
      `);

      if (result === null) {
        return null;
      }

      return decodeCDNAccessTokenRecord(result);
    },

    async getCDNAccessTokenById(args) {
      const result = await pool.maybeOne(sql`
        SELECT 
          "id"
          , "target_id"
          , "s3_key"
          , "first_characters"
          , "last_characters"
          , "alias"
          , to_json("created_at") as "created_at"
        FROM
          "public"."cdn_access_tokens"
        WHERE
          "id" = ${args.cdnAccessTokenId}
      `);

      if (result == null) {
        return null;
      }
      return decodeCDNAccessTokenRecord(result);
    },

    async deleteCDNAccessToken(args) {
      const result = await pool.maybeOne(sql`
        DELETE
        FROM
          "public"."cdn_access_tokens"
        WHERE
          "id" = ${args.cdnAccessTokenId}
        RETURNING
          "id"
      `);

      return result != null;
    },

    async getPaginatedCDNAccessTokensForTarget(args) {
      let cursor: null | {
        createdAt: string;
        id: string;
      } = null;

      const limit = args.first ? (args.first > 0 ? Math.min(args.first, 20) : 20) : 20;

      if (args.cursor) {
        cursor = decodeCreatedAtAndUUIDIdBasedCursor(args.cursor);
      }

      const result = await pool.any(sql`
        SELECT
          "id"
          , "target_id"
          , "s3_key"
          , "first_characters"
          , "last_characters"
          , "alias"
          , to_json("created_at") as "created_at"
        FROM
          "public"."cdn_access_tokens"
        WHERE
          "target_id" = ${args.targetId}
          ${
            cursor
              ? sql`
                AND (
                  (
                    "cdn_access_tokens"."created_at" = ${cursor.createdAt}
                    AND "id" < ${cursor.id}
                  )
                  OR "cdn_access_tokens"."created_at" < ${cursor.createdAt}
                )
              `
              : sql``
          }
        ORDER BY
          "target_id" ASC
          , "cdn_access_tokens"."created_at" DESC
          , "id" DESC
        LIMIT ${limit + 1}
      `);

      let items = result.map(row => {
        const node = decodeCDNAccessTokenRecord(row);

        return {
          node,
          get cursor() {
            return encodeCreatedAtAndUUIDIdBasedCursor(node);
          },
        };
      });

      const hasNextPage = items.length > limit;

      items = items.slice(0, limit);

      return {
        items,
        pageInfo: {
          hasNextPage,
          hasPreviousPage: cursor !== null,
          get endCursor() {
            return items[items.length - 1]?.cursor ?? '';
          },
          get startCursor() {
            return items[0]?.cursor ?? '';
          },
        },
      };
    },

    async setSchemaPolicyForOrganization(input): Promise<SchemaPolicy> {
      const result = await pool.one<schema_policy_config>(sql`
        INSERT INTO "public"."schema_policy_config"
        ("resource_type", "resource_id", "config", "allow_overriding")
          VALUES ('ORGANIZATION', ${input.organizationId}, ${sql.jsonb(input.policy)}, ${
            input.allowOverrides
          })
        ON CONFLICT
          (resource_type, resource_id)
        DO UPDATE
          SET "config" = ${sql.jsonb(input.policy)},
              "allow_overriding" = ${input.allowOverrides},
              "updated_at" = now() 
        RETURNING *;
      `);

      return transformSchemaPolicy(result);
    },
    async setSchemaPolicyForProject(input): Promise<SchemaPolicy> {
      const result = await pool.one<schema_policy_config>(sql`
      INSERT INTO "public"."schema_policy_config"
      ("resource_type", "resource_id", "config")
        VALUES ('PROJECT', ${input.projectId}, ${sql.jsonb(input.policy)})
      ON CONFLICT
        (resource_type, resource_id)
      DO UPDATE
        SET "config" = ${sql.jsonb(input.policy)},
            "updated_at" = now() 
      RETURNING *;
    `);

      return transformSchemaPolicy(result);
    },
    async findInheritedPolicies(selector): Promise<SchemaPolicy[]> {
      const { organization, project } = selector;

      const result = await pool.any<schema_policy_config>(sql`
        SELECT *
        FROM
          "public"."schema_policy_config"
        WHERE
          ("resource_type" = 'ORGANIZATION' AND "resource_id" = ${organization})
          OR ("resource_type" = 'PROJECT' AND "resource_id" = ${project});
      `);

      return result.map(transformSchemaPolicy);
    },
    async getSchemaPolicyForOrganization(organizationId: string): Promise<SchemaPolicy | null> {
      const result = await pool.maybeOne<schema_policy_config>(sql`
        SELECT *
        FROM
          "public"."schema_policy_config"
        WHERE
          "resource_type" = 'ORGANIZATION'
          AND "resource_id" = ${organizationId};
      `);

      return result ? transformSchemaPolicy(result) : null;
    },
    async getSchemaPolicyForProject(projectId: string): Promise<SchemaPolicy | null> {
      const result = await pool.maybeOne<schema_policy_config>(sql`
      SELECT *
      FROM
        "public"."schema_policy_config"
      WHERE
        "resource_type" = 'PROJECT'
        AND "resource_id" = ${projectId};
    `);

      return result ? transformSchemaPolicy(result) : null;
    },
    async getPaginatedDocumentCollectionsForTarget(args) {
      let cursor: null | {
        createdAt: string;
        id: string;
      } = null;

      const limit = args.first ? (args.first > 0 ? Math.min(args.first, 20) : 20) : 20;

      if (args.cursor) {
        cursor = decodeCreatedAtAndUUIDIdBasedCursor(args.cursor);
      }

      const result = await pool.any(sql`
        SELECT
          "id"
          , "title"
          , "description"
          , "target_id" as "targetId"
          , "created_by_user_id" as "createdByUserId"
          , to_json("created_at") as "createdAt"
          , to_json("updated_at") as "updatedAt"
        FROM
          "public"."document_collections"
        WHERE
          "target_id" = ${args.targetId}
          ${
            cursor
              ? sql`
                AND (
                  (
                    "created_at" = ${cursor.createdAt}
                    AND "id" < ${cursor.id}
                  )
                  OR "created_at" < ${cursor.createdAt}
                )
              `
              : sql``
          }
        ORDER BY
          "target_id" ASC
          , "created_at" DESC
          , "id" DESC
        LIMIT ${limit + 1}
      `);

      let items = result.map(row => {
        const node = DocumentCollectionModel.parse(row);

        return {
          node,
          get cursor() {
            return encodeCreatedAtAndUUIDIdBasedCursor(node);
          },
        };
      });

      const hasNextPage = items.length > limit;

      items = items.slice(0, limit);

      return {
        edges: items,
        pageInfo: {
          hasNextPage,
          hasPreviousPage: cursor !== null,
          get endCursor() {
            return items[items.length - 1]?.cursor ?? '';
          },
          get startCursor() {
            return items[0]?.cursor ?? '';
          },
        },
      };
    },

    async createDocumentCollection(args) {
      const result = await pool.maybeOne(sql`
        INSERT INTO "public"."document_collections" (
          "title"
          , "description"
          , "target_id"
          , "created_by_user_id"
        )
        VALUES (
          ${args.title},
          ${args.description},
          ${args.targetId},
          ${args.createdByUserId}
        )
        RETURNING
          "id"
          , "title"
          , "description"
          , "target_id" as "targetId"
          , "created_by_user_id" as "createdByUserId"
          , to_json("created_at") as "createdAt"
          , to_json("updated_at") as "updatedAt"
      `);

      return DocumentCollectionModel.parse(result);
    },
    async deleteDocumentCollection(args) {
      const result = await pool.maybeOneFirst(sql`
        DELETE
        FROM
          "public"."document_collections"
        WHERE
          "id" = ${args.documentCollectionId}
        RETURNING
          "id"
      `);

      if (result == null) {
        return null;
      }

      return zod.string().parse(result);
    },

    async updateDocumentCollection(args) {
      const result = await pool.maybeOne(sql`
        UPDATE
          "public"."document_collections"
        SET
          "title" = COALESCE(${args.title}, "title")
          , "description" = COALESCE(${args.description}, "description")
          , "updated_at" = NOW()
        WHERE
          "id" = ${args.documentCollectionId}
        RETURNING
          "id"
          , "title"
          , "description"
          , "target_id" as "targetId"
          , "created_by_user_id" as "createdByUserId"
          , to_json("created_at") as "createdAt"
          , to_json("updated_at") as "updatedAt"
      `);

      if (result == null) {
        return null;
      }

      return DocumentCollectionModel.parse(result);
    },

    async getPaginatedDocumentsForDocumentCollection(args) {
      let cursor: null | {
        createdAt: string;
        id: string;
      } = null;

      const limit = args.first ? (args.first > 0 ? Math.min(args.first, 20) : 20) : 20;

      if (args.cursor) {
        cursor = decodeCreatedAtAndUUIDIdBasedCursor(args.cursor);
      }

      const result = await pool.any(sql`
        SELECT
          "id"
          , "title"
          , "contents"
          , "variables"
          , "headers"
          , "created_by_user_id" as "createdByUserId"
          , "document_collection_id" as "documentCollectionId"
          , to_json("created_at") as "createdAt"
          , to_json("updated_at") as "updatedAt"
        FROM
          "public"."document_collection_documents"
        WHERE
          "document_collection_id" = ${args.documentCollectionId}
          ${
            cursor
              ? sql`
                AND (
                  (
                    "created_at" = ${cursor.createdAt}
                    AND "id" < ${cursor.id}
                  )
                  OR "created_at" < ${cursor.createdAt}
                )
              `
              : sql``
          }
        ORDER BY
          "document_collection_id" ASC
          , "created_at" DESC
          , "id" DESC
        LIMIT ${limit + 1}
      `);

      let items = result.map(row => {
        const node = DocumentCollectionDocumentModel.parse(row);

        return {
          node,
          get cursor() {
            return encodeCreatedAtAndUUIDIdBasedCursor(node);
          },
        };
      });

      const hasNextPage = items.length > limit;

      items = items.slice(0, limit);

      return {
        edges: items,
        pageInfo: {
          hasNextPage,
          hasPreviousPage: cursor !== null,
          get endCursor() {
            return items[items.length - 1]?.cursor ?? '';
          },
          get startCursor() {
            return items[0]?.cursor ?? '';
          },
        },
      };
    },

    async createDocumentCollectionDocument(args) {
      const result = await pool.one(sql`
        INSERT INTO "public"."document_collection_documents" (
          "title"
          , "contents"
          , "variables"
          , "headers"
          , "created_by_user_id"
          , "document_collection_id"
        )
        VALUES (
          ${args.title}
          , ${args.contents}
          , ${args.variables}
          , ${args.headers}
          , ${args.createdByUserId}
          , ${args.documentCollectionId}
        )
        RETURNING
          "id"
          , "title"
          , "contents"
          , "variables"
          , "headers"
          , "created_by_user_id" as "createdByUserId"
          , "document_collection_id" as "documentCollectionId"
          , to_json("created_at") as "createdAt"
          , to_json("updated_at") as "updatedAt"
      `);

      return DocumentCollectionDocumentModel.parse(result);
    },

    async deleteDocumentCollectionDocument(args) {
      const result = await pool.maybeOneFirst(sql`
        DELETE
        FROM
          "public"."document_collection_documents"
        WHERE
          "id" = ${args.documentCollectionDocumentId}
        RETURNING
          "id"
      `);

      if (result == null) {
        return null;
      }

      return zod.string().parse(result);
    },

    async getDocumentCollectionDocument(args) {
      const result = await pool.maybeOne(sql`
        SELECT
          "id"
          , "title"
          , "contents"
          , "variables"
          , "headers"
          , "created_by_user_id" as "createdByUserId"
          , "document_collection_id" as "documentCollectionId"
          , to_json("created_at") as "createdAt"
          , to_json("updated_at") as "updatedAt"
        FROM
          "public"."document_collection_documents"
        WHERE
          "id" = ${args.id}
      `);

      if (result === null) {
        return null;
      }

      return DocumentCollectionDocumentModel.parse(result);
    },

    async getDocumentCollection(args) {
      const result = await pool.maybeOne(sql`
        SELECT
          "id"
          , "title"
          , "description"
          , "target_id" as "targetId"
          , "created_by_user_id" as "createdByUserId"
          , to_json("created_at") as "createdAt"
          , to_json("updated_at") as "updatedAt"
        FROM
          "public"."document_collections"
        WHERE
          "id" = ${args.id}
      `);

      if (result === null) {
        return null;
      }

      return DocumentCollectionModel.parse(result);
    },

    async updateDocumentCollectionDocument(args) {
      const result = await pool.maybeOne(sql`
        UPDATE
          "public"."document_collection_documents"
        SET
          "title" = COALESCE(${args.title}, "title")
          , "contents" = COALESCE(${args.contents}, "contents")
          , "variables" = COALESCE(${args.variables}, "variables")
          , "headers" = COALESCE(${args.headers}, "headers")
          , "updated_at" = NOW()
        WHERE
          "id" = ${args.documentCollectionDocumentId}
        RETURNING
          "id"
          , "title"
          , "contents"
          , "variables"
          , "headers"
          , "created_by_user_id" as "createdByUserId"
          , "document_collection_id" as "documentCollectionId"
          , to_json("created_at") as "createdAt"
          , to_json("updated_at") as "updatedAt"
      `);

      if (result === null) {
        return null;
      }

      return DocumentCollectionDocumentModel.parse(result);
    },
    async createSchemaCheck(args) {
      const result = await pool.transaction(async trx => {
        const sdlStoreInserts: Array<Promise<unknown>> = [
          trx.query<unknown>(sql`
            INSERT INTO "public"."sdl_store" (id, sdl)
            VALUES (${args.schemaSDLHash}, ${args.schemaSDL})
            ON CONFLICT (id) DO NOTHING;
          `),
        ];

        if (args.compositeSchemaSDLHash) {
          sdlStoreInserts.push(
            trx.query<unknown>(sql`
                INSERT INTO "public"."sdl_store" (id, sdl)
                VALUES (${args.compositeSchemaSDLHash}, ${args.compositeSchemaSDL})
                ON CONFLICT (id) DO NOTHING;
            `),
          );
        }

        if (args.supergraphSDLHash) {
          if (!args.supergraphSDL) {
            throw new Error('supergraphSDLHash provided without supergraphSDL');
          }

          sdlStoreInserts.push(
            trx.query<unknown>(sql`
                INSERT INTO "public"."sdl_store" (id, sdl)
                VALUES (${args.supergraphSDLHash}, ${args.supergraphSDL})
                ON CONFLICT (id) DO NOTHING;
            `),
          );
        }

        await Promise.all(sdlStoreInserts);

        return trx.one<{ id: string }>(sql`
          INSERT INTO "public"."schema_checks" (
              "schema_sdl_store_id"
            , "service_name"
            , "meta"
            , "target_id"
            , "schema_version_id"
            , "is_success"
            , "schema_composition_errors"
            , "breaking_schema_changes"
            , "safe_schema_changes"
            , "schema_policy_warnings"
            , "schema_policy_errors"
            , "composite_schema_sdl_store_id"
            , "supergraph_sdl_store_id"
            , "is_manually_approved"
            , "manual_approval_user_id"
            , "github_check_run_id"
            , "github_repository"
            , "github_sha"
            , "expires_at"
            , "context_id"
          )
          VALUES (
              ${args.schemaSDLHash}
            , ${args.serviceName}
            , ${jsonify(args.meta)}
            , ${args.targetId}
            , ${args.schemaVersionId}
            , ${args.isSuccess}
            , ${jsonify(args.schemaCompositionErrors)}
            , ${jsonify(args.breakingSchemaChanges?.map(toSerializableSchemaChange))}
            , ${jsonify(args.safeSchemaChanges?.map(toSerializableSchemaChange))}
            , ${jsonify(args.schemaPolicyWarnings?.map(w => SchemaPolicyWarningModel.parse(w)))}
            , ${jsonify(args.schemaPolicyErrors?.map(w => SchemaPolicyWarningModel.parse(w)))}
            , ${args.compositeSchemaSDLHash}
            , ${args.supergraphSDLHash}
            , ${args.isManuallyApproved}
            , ${args.manualApprovalUserId}
            , ${args.githubCheckRunId}
            , ${args.githubRepository}
            , ${args.githubSha}
            , ${args.expiresAt?.toISOString() ?? null}
            , ${args.contextId}
          )
          RETURNING
            "id"
      `);
      });

      const check = await this.findSchemaCheck({
        schemaCheckId: result.id,
      });

      if (!check) {
        throw new Error('Failed to fetch newly created schema check');
      }

      return check;
    },
    async findSchemaCheck(args) {
      const result = await pool.maybeOne<unknown>(sql`
        SELECT
          ${schemaCheckSQLFields}
        FROM
          "public"."schema_checks" as c
        LEFT JOIN "public"."sdl_store" as s_schema            ON s_schema."id" = c."schema_sdl_store_id"
        LEFT JOIN "public"."sdl_store" as s_composite_schema  ON s_composite_schema."id" = c."composite_schema_sdl_store_id"
        LEFT JOIN "public"."sdl_store" as s_supergraph        ON s_supergraph."id" = c."supergraph_sdl_store_id"
        WHERE
          c."id" = ${args.schemaCheckId}
      `);

      if (result == null) {
        return null;
      }

      return SchemaCheckModel.parse(result);
    },
    async approveFailedSchemaCheck(args) {
      const schemaCheck = await this.findSchemaCheck({
        schemaCheckId: args.schemaCheckId,
      });

      if (schemaCheck?.breakingSchemaChanges == null) {
        return null;
      }

      // We enhance the approved schema checks with some metadata
      const approvalMetadata: SchemaCheckApprovalMetadata = {
        userId: args.userId,
        date: new Date().toISOString(),
        schemaCheckId: schemaCheck.id,
      };

      if (schemaCheck.contextId !== null) {
        // Try to approve and claim all the breaking schema changes for this context
        await pool.query(sql`
          INSERT INTO "public"."schema_change_approvals" (
            "target_id"
            , "context_id"
            , "schema_change_id"
            , "schema_change"
          )
          VALUES ${sql.join(
            schemaCheck.breakingSchemaChanges.map(
              change =>
                sql`(
                  ${schemaCheck.targetId}
                  , ${schemaCheck.contextId}
                  , ${change.id}
                  , ${sql.jsonb(
                    toSerializableSchemaChange({
                      ...change,
                      // We enhance the approved schema changes with some metadata that can be displayed on the UI
                      approvalMetadata,
                    }),
                  )}
              )`,
            ),
            sql`,`,
          )}
          ON CONFLICT ("target_id", "context_id", "schema_change_id") DO NOTHING
        `);
      }

      const updateResult = await pool.maybeOne<{
        id: string;
      }>(sql`
        UPDATE
          "public"."schema_checks"
        SET
          "is_success" = true
          , "is_manually_approved" = true
          , "manual_approval_user_id" = ${args.userId}
          , "breaking_schema_changes" = (
            SELECT json_agg(
              CASE
                WHEN COALESCE(jsonb_typeof("change"->'approvalMetadata'), 'null') = 'null'
                  THEN jsonb_set("change", '{approvalMetadata}', ${sql.jsonb(approvalMetadata)})
                ELSE "change"
              END
            )
            FROM jsonb_array_elements("breaking_schema_changes") AS "change"
          )
        WHERE
          "id" = ${args.schemaCheckId}
          AND "is_success" = false
          AND "schema_composition_errors" IS NULL
        RETURNING 
          "id",
          "breaking_schema_changes"
      `);

      if (updateResult == null) {
        return null;
      }

      const result = await pool.maybeOne<unknown>(sql`
        SELECT
          ${schemaCheckSQLFields}
        FROM
          "public"."schema_checks" as c
        LEFT JOIN "public"."sdl_store" as s_schema            ON s_schema."id" = c."schema_sdl_store_id"
        LEFT JOIN "public"."sdl_store" as s_composite_schema  ON s_composite_schema."id" = c."composite_schema_sdl_store_id"
        LEFT JOIN "public"."sdl_store" as s_supergraph        ON s_supergraph."id" = c."supergraph_sdl_store_id"
        WHERE
          c."id" = ${updateResult.id}
      `);

      return SchemaCheckModel.parse(result);
    },
    async getApprovedSchemaChangesForContextId(args) {
      const result = await pool.anyFirst<unknown>(sql`
        SELECT
          "schema_change"
        FROM
          "public"."schema_change_approvals"
        WHERE
          "target_id" = ${args.targetId}
          AND "context_id" = ${args.contextId}
      `);

      return result.map(record => HiveSchemaChangeModel.parse(record));
    },
    async getPaginatedSchemaChecksForTarget(args) {
      let cursor: null | {
        createdAt: string;
        id: string;
      } = null;

      const limit = args.first ? (args.first > 0 ? Math.min(args.first, 20) : 20) : 20;

      const { failed, changed } = args.filters ?? {};

      if (args.cursor) {
        cursor = decodeCreatedAtAndUUIDIdBasedCursor(args.cursor);
      }

      const result = await pool.any<unknown>(sql`
        SELECT
          ${schemaCheckSQLFields}
        FROM
          "public"."schema_checks" as c
        LEFT JOIN "public"."sdl_store" as s_schema            ON s_schema."id" = c."schema_sdl_store_id"
        LEFT JOIN "public"."sdl_store" as s_composite_schema  ON s_composite_schema."id" = c."composite_schema_sdl_store_id"
        LEFT JOIN "public"."sdl_store" as s_supergraph        ON s_supergraph."id" = c."supergraph_sdl_store_id"
        WHERE
          c."target_id" = ${args.targetId}
          ${
            cursor
              ? sql`
                AND (
                  (
                    c."created_at" = ${cursor.createdAt}
                    AND c."id" < ${cursor.id}
                  )
                  OR c."created_at" < ${cursor.createdAt}
                )
              `
              : sql``
          }
          ${
            failed
              ? sql`
                AND (
                  "is_success" = false
                )
              `
              : sql``
          }
          ${
            changed
              ? sql`
                AND (
                  jsonb_typeof("safe_schema_changes") = 'array'
                  OR jsonb_typeof("breaking_schema_changes") = 'array'
                )
              `
              : sql``
          }
        ORDER BY
          c."target_id" ASC
          , c."created_at" DESC
          , c."id" DESC
        LIMIT ${limit + 1}
      `);

      let items = result.map(row => {
        const node = SchemaCheckModel.parse(row);

        return {
          get node() {
            // TODO: remove this any cast and fix the type issues...
            return (args.transformNode?.(node) ?? node) as any;
          },
          get cursor() {
            return encodeCreatedAtAndUUIDIdBasedCursor(node);
          },
        };
      });

      const hasNextPage = items.length > limit;

      items = items.slice(0, limit);

      return {
        items,
        pageInfo: {
          hasNextPage,
          hasPreviousPage: cursor !== null,
          get endCursor() {
            return items[items.length - 1]?.cursor ?? '';
          },
          get startCursor() {
            return items[0]?.cursor ?? '';
          },
        },
      };
    },

    async getTargetBreadcrumbForTargetId(args) {
      const result = await pool.maybeOne<unknown>(sql`
        SELECT
          o."clean_id" AS "organization",
          p."clean_id" AS "project",
          t."clean_id" AS "target"
        FROM
          "targets" t
          INNER JOIN "projects" p ON t."project_id" = p."id"
          INNER JOIN "organizations" o ON p."org_id" = o."id"
        WHERE
          t."id" = ${args.targetId}
      `);

      if (result === null) {
        return null;
      }

      return TargetBreadcrumbModel.parse(result);
    },

    async getOrganizationUser(args) {
      const result = await pool.maybeOne<
        users & {
          provider: string | null;
        }
      >(sql`
        SELECT
          "u".*, "stu"."third_party_id" as provider
        FROM "organization_member" as "om"
          LEFT JOIN "organizations" as "o" ON ("o"."id" = "om"."organization_id")
          LEFT JOIN "users" as "u" ON ("u"."id" = "om"."user_id")
          LEFT JOIN "supertokens_thirdparty_users" as "stu" ON ("stu"."user_id" = "u"."supertoken_user_id")
        WHERE
          "u"."id" = ${args.userId}
          AND "o"."id" = ${args.organizationId}
      `);

      if (result === null) {
        return null;
      }

      return transformUser(result);
    },

    async updateTargetGraphQLEndpointUrl(args) {
      const result = await pool.maybeOne<unknown>(sql`
        UPDATE
          "public"."targets"
        SET
          "graphql_endpoint_url" = ${args.graphqlEndpointUrl}
        WHERE
          "id" = ${args.targetId}
        RETURNING
          ${targetSQLFields}
      `);

      if (result === null) {
        return null;
      }

      return {
        ...TargetModel.parse(result),
        orgId: args.organizationId,
      };
    },

    async purgeExpiredSchemaChecks(args) {
      return await pool.transaction(async pool => {
        const result = await pool.any<unknown>(sql`
          DELETE
          FROM "public"."schema_checks"
          WHERE 
            "id" = ANY(
              SELECT
                "id"
              FROM
                "public"."schema_checks"
              WHERE
                "expires_at" <= ${args.expiresAt.toISOString()}
              LIMIT
                1000
            )
          RETURNING
            "schema_sdl_store_id" as "storeId1",
            "supergraph_sdl_store_id" as "storeId2",
            "composite_schema_sdl_store_id" as "storeId3",
            "target_id" as "targetId",
            "context_id" as "contextId"
        `);

        const { storeIds, targetIds, contextIds } = PurgeExpiredSchemaChecksIDModel.parse(result);

        let deletedSdlStoreCount = 0;
        let deletedSchemaChangeApprovalCount = 0;

        if (storeIds.size !== 0) {
          const deletedSdlStoreRecords = await pool.any<unknown>(sql`
            DELETE
            FROM
              "sdl_store"
            WHERE
              "id" = ANY(
                ${sql.array(Array.from(storeIds), 'text')}
              )
              AND NOT EXISTS (
                SELECT
                  1
                FROM
                  "schema_checks"
                WHERE
                  "schema_checks"."schema_sdl_store_id" = "sdl_store"."id"
                  OR "schema_checks"."composite_schema_sdl_store_id" = "sdl_store"."id"
                  OR "schema_checks"."supergraph_sdl_store_id" = "sdl_store"."id"
              )
            RETURNING
              true as "d"
          `);

          deletedSdlStoreCount = deletedSdlStoreRecords.length;
        }

        if (targetIds.size && contextIds.size) {
          const deletedSchemaChangeApprovals = await pool.any<unknown>(sql`
            DELETE
            FROM
              "schema_change_approvals"
            WHERE
              "target_id" = ANY(
                ${sql.array(Array.from(targetIds), 'uuid')}
              )
              AND "context_id" = ANY(
                ${sql.array(Array.from(contextIds), 'text')}
              )
              AND NOT EXISTS (
                SELECT
                  1
                FROM "schema_checks"
                WHERE
                  "schema_checks"."target_id" = "schema_change_approvals"."target_id"
                  AND "schema_checks"."context_id" = "schema_change_approvals"."context_id"
              )
            RETURNING
              true as "d"
          `);

          deletedSchemaChangeApprovalCount = deletedSchemaChangeApprovals.length;
        }

        return {
          deletedSchemaCheckCount: result.length,
          deletedSdlStoreCount,
          deletedSchemaChangeApprovalCount,
        };
      });
    },

    async getSchemaVersionByActionId(args) {
      const record = await pool.maybeOne<unknown>(sql`
        SELECT
          "id",
          "is_composable",
          to_json("schema_versions"."created_at") as "created_at",
          "action_id",
          "base_schema",
          "has_persisted_schema_changes",
          "previous_schema_version_id",
          "composite_schema_sdl",
          "supergraph_sdl",
          "schema_composition_errors"
        FROM
          "schema_versions"
        WHERE
          "action_id" = ANY(
            SELECT
              "id"
            FROM
              "schema_log"
            WHERE
              "schema_log"."project_id" = ${args.projectId}
              AND "schema_log"."target_id" = ${args.targetId}
              AND "schema_log"."commit" = ${args.actionId}
          )
        LIMIT 1
      `);

      if (!record) {
        return null;
      }

      return SchemaVersionModel.parse(record);
    },
    // Zendesk
    async setZendeskOrganizationId({ organizationId, zendeskId }) {
      await pool.query(sql`
        UPDATE
          "public"."organizations"
        SET
          "zendesk_organization_id" = ${zendeskId}
        WHERE
          "id" = ${organizationId}
      `);
    },
    async setZendeskUserId({ userId, zendeskId }) {
      await pool.query(sql`
        UPDATE
          "public"."users"
        SET
          "zendesk_user_id" = ${zendeskId}
        WHERE
          "id" = ${userId}
      `);
    },
    async setZendeskOrganizationUserConnection({ organizationId, userId }) {
      await pool.query(sql`
        UPDATE
          "public"."organization_member"
        SET
          "connected_to_zendesk" = true
        WHERE
          "organization_id" = ${organizationId}
          AND "user_id" = ${userId}
      `);
    },
  };

  return storage;
}

function encodeCreatedAtAndUUIDIdBasedCursor(cursor: { createdAt: string; id: string }) {
  return Buffer.from(`${cursor.createdAt}|${cursor.id}`).toString('base64');
}

function decodeCreatedAtAndUUIDIdBasedCursor(cursor: string) {
  const [createdAt, id] = Buffer.from(cursor, 'base64').toString('utf8').split('|');
  if (
    Number.isNaN(Date.parse(createdAt)) ||
    id === undefined ||
    !/^[0-9a-f]{8}-[0-9a-f]{4}-[0-5][0-9a-f]{3}-[089ab][0-9a-f]{3}-[0-9a-f]{12}$/i.test(id)
  ) {
    throw new Error('Invalid cursor');
  }

  return {
    createdAt,
    id,
  };
}

function isDefined<T>(val: T | undefined | null): val is T {
  return val !== undefined && val !== null;
}

const OktaIntegrationBaseModel = zod.object({
  id: zod.string(),
  linked_organization_id: zod.string(),
  client_id: zod.string(),
  client_secret: zod.string(),
});

const OktaIntegrationLegacyModel = zod.intersection(
  OktaIntegrationBaseModel,
  zod.object({
    oauth_api_url: zod.string().url(),
  }),
);

const OktaIntegrationModel = zod.intersection(
  OktaIntegrationBaseModel,
  zod.object({
    token_endpoint: zod.string().url(),
    userinfo_endpoint: zod.string().url(),
    authorization_endpoint: zod.string().url(),
  }),
);

const OktaIntegrationModelUnion = zod.union([OktaIntegrationLegacyModel, OktaIntegrationModel]);

const decodeOktaIntegrationRecord = (result: unknown): OIDCIntegration => {
  const rawRecord = OktaIntegrationModelUnion.parse(result);

  // handle legacy case
  if ('oauth_api_url' in rawRecord) {
    return {
      id: rawRecord.id,
      clientId: rawRecord.client_id,
      encryptedClientSecret: rawRecord.client_secret,
      linkedOrganizationId: rawRecord.linked_organization_id,
      tokenEndpoint: `${rawRecord.oauth_api_url}/token`,
      userinfoEndpoint: `${rawRecord.oauth_api_url}/userinfo`,
      authorizationEndpoint: `${rawRecord.oauth_api_url}/authorize`,
    };
  }

  return {
    id: rawRecord.id,
    clientId: rawRecord.client_id,
    encryptedClientSecret: rawRecord.client_secret,
    linkedOrganizationId: rawRecord.linked_organization_id,
    tokenEndpoint: rawRecord.token_endpoint,
    userinfoEndpoint: rawRecord.userinfo_endpoint,
    authorizationEndpoint: rawRecord.authorization_endpoint,
  };
};

const CDNAccessTokenModel = zod.object({
  id: zod.string(),
  target_id: zod.string(),
  s3_key: zod.string(),
  first_characters: zod.string(),
  last_characters: zod.string(),
  alias: zod.string(),
  created_at: zod.string(),
});

const decodeCDNAccessTokenRecord = (result: unknown): CDNAccessToken => {
  const rawRecord = CDNAccessTokenModel.parse(result);

  return {
    id: rawRecord.id,
    targetId: rawRecord.target_id,
    s3Key: rawRecord.s3_key,
    firstCharacters: rawRecord.first_characters,
    lastCharacters: rawRecord.last_characters,
    alias: rawRecord.alias,
    createdAt: rawRecord.created_at,
  };
};

const FeatureFlagsModel = zod
  .object({
    compareToPreviousComposableVersion: zod.boolean().default(false),
  })
  .optional()
  .nullable()
  .default({})
  .transform(
    val =>
      val ?? {
        compareToPreviousComposableVersion: false,
      },
  );

function decodeFeatureFlags(column: unknown) {
  return FeatureFlagsModel.parse(column);
}

const SchemaVersionModel = zod.intersection(
  zod.object({
    id: zod.string(),
    isComposable: zod.boolean(),
    createdAt: zod.string(),
    baseSchema: zod.nullable(zod.string()),
    actionId: zod.string(),
    hasPersistedSchemaChanges: zod.nullable(zod.boolean()).transform(val => val ?? false),
    previousSchemaVersionId: zod.nullable(zod.string()),
    compositeSchemaSDL: zod.nullable(zod.string()),
    supergraphSDL: zod.nullable(zod.string()),
    schemaCompositionErrors: zod.nullable(zod.array(SchemaCompositionErrorModel)),
  }),
  zod
    .union([
      zod.object({
        githubRepository: zod.string(),
        githubSha: zod.string(),
      }),
      zod.object({
        githubRepository: zod.null(),
        githubSha: zod.null(),
      }),
    ])
    .transform(val => ({
      github: val.githubRepository
        ? {
            repository: val.githubRepository,
            sha: val.githubSha,
          }
        : null,
    })),
);

const DocumentCollectionModel = zod.object({
  id: zod.string(),
  title: zod.string(),
  description: zod.union([zod.string(), zod.null()]),
  targetId: zod.string(),
  createdByUserId: zod.union([zod.string(), zod.null()]),
  createdAt: zod.string(),
  updatedAt: zod.string(),
});

const DocumentCollectionDocumentModel = zod.object({
  id: zod.string(),
  title: zod.string(),
  contents: zod.string(),
  variables: zod.string().nullable(),
  headers: zod.string().nullable(),
  createdByUserId: zod.union([zod.string(), zod.null()]),
  documentCollectionId: zod.string(),
  createdAt: zod.string(),
  updatedAt: zod.string(),
});

/**
 * Insert a schema version changes into the database.
 */
async function insertSchemaVersionChanges(
  trx: DatabaseTransactionConnection,
  args: {
    changes: Array<SchemaChangeType>;
    versionId: string;
  },
) {
  if (args.changes.length === 0) {
    return;
  }

  await trx.query(sql`
    INSERT INTO schema_version_changes (
      "schema_version_id",
      "change_type",
      "severity_level",
      "meta",
      "is_safe_based_on_usage"
    ) VALUES ${sql.join(
      args.changes.map(
        change =>
          // Note: change.criticality.level is actually a computed value from meta
          sql`(
            ${args.versionId},
            ${change.type},
            ${change.criticality},
            ${JSON.stringify(change.meta)}::jsonb,
            ${change.isSafeBasedOnUsage ?? false}
          )`,
      ),
      sql`\n,`,
    )}
  `);
}

/**
 * Insert a new schema version into the database.
 */
async function insertSchemaVersion(
  trx: DatabaseTransactionConnection,
  args: {
    isComposable: boolean;
    targetId: string;
    actionId: string;
    baseSchema: string | null;
    previousSchemaVersion: string | null;
    compositeSchemaSDL: string | null;
    supergraphSDL: string | null;
    schemaCompositionErrors: Array<SchemaCompositionError> | null;
    github: null | {
      sha: string;
      repository: string;
    };
  },
) {
  const query = sql`
    INSERT INTO schema_versions
      (
        is_composable,
        target_id,
        action_id,
        base_schema,
        has_persisted_schema_changes,
        previous_schema_version_id,
        composite_schema_sdl,
        supergraph_sdl,
        schema_composition_errors,
        github_repository,
        github_sha
      )
    VALUES
      (
        ${args.isComposable},
        ${args.targetId},
        ${args.actionId},
        ${args.baseSchema},
        ${true},
        ${args.previousSchemaVersion},
        ${args.compositeSchemaSDL},
        ${args.supergraphSDL},
        ${
          args.schemaCompositionErrors
            ? sql`${JSON.stringify(args.schemaCompositionErrors)}::jsonb`
            : sql`${null}`
        },
        ${args.github?.repository ?? null},
        ${args.github?.sha ?? null}
      )
    RETURNING
      ${schemaVersionSQLFields()}
  `;

  return await trx.one(query).then(SchemaVersionModel.parse);
}

/**
 * Small helper utility for jsonifying a nullable object.
 */
function jsonify<T>(obj: T | null | undefined) {
  if (obj == null) return null;
  return sql`${JSON.stringify(obj)}::jsonb`;
}

/**
 * Utility function for stripping a schema change of its computable properties for efficient storage in the database.
 */
function toSerializableSchemaChange(change: SchemaChangeType): {
  id: string;
  type: string;
  meta: Record<string, SerializableValue>;
  approvalMetadata: null | {
    userId: string;
    date: string;
    schemaCheckId: string;
  };
  isSafeBasedOnUsage: boolean;
} {
  return {
    id: change.id,
    type: change.type,
    meta: change.meta,
    isSafeBasedOnUsage: change.isSafeBasedOnUsage,
    approvalMetadata: change.approvalMetadata,
  };
}

const schemaCheckSQLFields = sql`
    c."id"
  , to_json(c."created_at") as "createdAt"
  , to_json(c."updated_at") as "updatedAt"
  , coalesce(c."schema_sdl", s_schema."sdl") as "schemaSDL"
  , c."service_name" as "serviceName"
  , c."meta"
  , c."target_id" as "targetId"
  , c."schema_version_id" as "schemaVersionId"
  , c."is_success" as "isSuccess"
  , c."schema_composition_errors" as "schemaCompositionErrors"
  , c."breaking_schema_changes" as "breakingSchemaChanges"
  , c."safe_schema_changes" as "safeSchemaChanges"
  , c."schema_policy_warnings" as "schemaPolicyWarnings"
  , c."schema_policy_errors" as "schemaPolicyErrors"
  , coalesce(c."composite_schema_sdl", s_composite_schema."sdl") as "compositeSchemaSDL"
  , coalesce(c."supergraph_sdl", s_supergraph."sdl") as "supergraphSDL"
  , c."github_check_run_id" as "githubCheckRunId"
  , c."github_repository" as "githubRepository"
  , c."github_sha" as "githubSha"
  , coalesce(c."is_manually_approved", false) as "isManuallyApproved"
  , c."manual_approval_user_id" as "manualApprovalUserId"
  , c."context_id" as "contextId"
`;

const schemaVersionSQLFields = (t = sql``) => sql`
  ${t}"id"
  , ${t}"is_composable" as "isComposable"
  , to_json(${t}"created_at") as "createdAt"
  , ${t}"action_id" as "actionId"
  , ${t}"base_schema" as "baseSchema"
  , ${t}"has_persisted_schema_changes" as "hasPersistedSchemaChanges"
  , ${t}"previous_schema_version_id" as "previousSchemaVersionId"
  , ${t}"composite_schema_sdl" as "compositeSchemaSDL"
  , ${t}"supergraph_sdl" as "supergraphSDL"
  , ${t}"schema_composition_errors" as "schemaCompositionErrors"
  , ${t}"github_repository" as "githubRepository"
  , ${t}"github_sha" as "githubSha"
`;

const targetSQLFields = sql`
  "id",
  "clean_id" as "cleanId",
  "name",
  "project_id" as "projectId",
  "graphql_endpoint_url" as "graphqlEndpointUrl"
`;

const TargetModel = zod.object({
  id: zod.string(),
  cleanId: zod.string(),
  name: zod.string(),
  projectId: zod.string(),
  graphqlEndpointUrl: zod.string().nullable(),
});

const PurgeExpiredSchemaChecksIDModel = zod
  .array(
    zod.object({
      storeId1: zod.string().nullable(),
      storeId2: zod.string().nullable(),
      storeId3: zod.string().nullable(),
      targetId: zod.string(),
      contextId: zod.string().nullable(),
    }),
  )
  .transform(items => {
    const storeIds = new Set<string>();
    const targetIds = new Set<string>();
    const contextIds = new Set<string>();

    for (const row of items) {
      row.storeId1 && storeIds.add(row.storeId1);
      row.storeId2 && storeIds.add(row.storeId2);
      row.storeId3 && storeIds.add(row.storeId3);
      if (row.contextId) {
        targetIds.add(row.targetId);
        contextIds.add(row.contextId);
      }
    }

    return {
      storeIds,
      targetIds,
      contextIds,
    };
  });

export * from './schema-change-model';
export {
  buildRegistryServiceURLFromMeta,
  type RegistryServiceUrlChangeSerializableChange,
} from './schema-change-meta';<|MERGE_RESOLUTION|>--- conflicted
+++ resolved
@@ -476,12 +476,8 @@
           u.*,
           stu.third_party_id as provider
         FROM
-<<<<<<< HEAD
-          "users"
-=======
-          public.users as u
+          users as u
         LEFT JOIN supertokens_thirdparty_users as stu ON (stu.user_id = u.supertoken_user_id)
->>>>>>> a16beee5
         WHERE
           u.supertoken_user_id = ${superTokensUserId}
         LIMIT 1
@@ -511,27 +507,14 @@
       },
       connection: Connection,
     ) {
-<<<<<<< HEAD
-      return transformUser(
-        await connection.one<Slonik<users>>(
-          sql`
-            INSERT INTO users
-              ("email", "supertoken_user_id", "full_name", "display_name", "external_auth_user_id", "oidc_integration_id")
-            VALUES
-              (${email}, ${superTokensUserId}, ${fullName}, ${displayName}, ${externalAuthUserId}, ${oidcIntegrationId})
-            RETURNING *
-          `,
-        ),
-=======
       const user = await connection.one<users>(
         sql`
-          INSERT INTO public.users
+          INSERT INTO users
             ("email", "supertoken_user_id", "full_name", "display_name", "external_auth_user_id", "oidc_integration_id")
           VALUES
             (${email}, ${superTokensUserId}, ${fullName}, ${displayName}, ${externalAuthUserId}, ${oidcIntegrationId})
           RETURNING *
         `,
->>>>>>> a16beee5
       );
 
       const provider = await connection.maybeOneFirst<string>(sql`
@@ -629,13 +612,8 @@
       // Assign the admin role to the user
       await connection.query<Slonik<organization_member>>(
         sql`
-<<<<<<< HEAD
           INSERT INTO organization_member
-            ("organization_id", "user_id", "scopes")
-=======
-          INSERT INTO public.organization_member
             ("organization_id", "user_id", "role_id")
->>>>>>> a16beee5
           VALUES
             (${org.id}, ${user}, ${adminRole.id})
         `,
@@ -654,7 +632,7 @@
         SELECT
           "linked_organization_id"
         FROM
-          "public"."oidc_integrations"
+          "oidc_integrations"
         WHERE
           "id" = ${args.oidcIntegrationId}
       `);
@@ -670,13 +648,8 @@
       // TODO: turn it into a default role and let the admin choose the default role
       await connection.query(
         sql`
-<<<<<<< HEAD
           INSERT INTO organization_member
-            (organization_id, user_id, scopes)
-=======
-          INSERT INTO public.organization_member
             (organization_id, user_id, role_id)
->>>>>>> a16beee5
           VALUES
             (${linkedOrganizationId}, ${args.userId}, ${viewerRole.id})
           ON CONFLICT DO NOTHING
@@ -694,7 +667,7 @@
       const result = await connection.one(sql`
         SELECT
           id, name, description, scopes, locked, organization_id
-        FROM public.organization_member_roles
+        FROM organization_member_roles
         WHERE organization_id = ${args.organizationId} AND name = ${args.roleName}
         LIMIT 1
       `);
@@ -792,13 +765,9 @@
         SELECT
           u.*, stu.third_party_id as provider
         FROM
-<<<<<<< HEAD
-          users
-=======
-          public.users as u
+          "users" as u
         LEFT JOIN
           supertokens_thirdparty_users as stu ON (stu.user_id = u.supertoken_user_id)
->>>>>>> a16beee5
         WHERE
           u.id = ANY(${sql.array(userIds, 'uuid')})
       `);
@@ -819,18 +788,8 @@
       });
     }),
     async updateUser({ id, displayName, fullName }) {
-<<<<<<< HEAD
-      return transformUser(
-        await pool.one<Slonik<users>>(sql`
-          UPDATE users
-          SET display_name = ${displayName}, full_name = ${fullName}
-          WHERE id = ${id}
-          RETURNING *
-        `),
-      );
-=======
       const user = await pool.one<users>(sql`
-        UPDATE public.users
+        UPDATE "users"
         SET display_name = ${displayName}, full_name = ${fullName}
         WHERE id = ${id}
         RETURNING *
@@ -844,7 +803,6 @@
         ...user,
         provider,
       });
->>>>>>> a16beee5
     },
     createOrganization(input) {
       return pool.transaction(t => shared.createOrganization(input, t));
@@ -922,11 +880,6 @@
           }
       >(
         sql`
-<<<<<<< HEAD
-        SELECT u.*, om.scopes, om.organization_id, om.connected_to_zendesk FROM organizations as o
-        LEFT JOIN users as u ON (u.id = o.user_id)
-        LEFT JOIN organization_member as om ON (om.user_id = u.id AND om.organization_id = o.id)
-=======
         SELECT
           u.*,
           COALESCE(omr.scopes, om.scopes) as scopes,
@@ -938,12 +891,11 @@
           omr.scopes as role_scopes,
           omr.description as role_description,
           stu.third_party_id as provider
-        FROM public.organizations as o
-        LEFT JOIN public.users as u ON (u.id = o.user_id)
-        LEFT JOIN public.organization_member as om ON (om.user_id = u.id AND om.organization_id = o.id)
-        LEFT JOIN public.organization_member_roles as omr ON (omr.organization_id = o.id AND omr.id = om.role_id)
+        FROM organizations as o
+        LEFT JOIN users as u ON (u.id = o.user_id)
+        LEFT JOIN organization_member as om ON (om.user_id = u.id AND om.organization_id = o.id)
+        LEFT JOIN organization_member_roles as omr ON (omr.organization_id = o.id AND omr.id = om.role_id)
         LEFT JOIN supertokens_thirdparty_users as stu ON (stu.user_id = u.supertoken_user_id)
->>>>>>> a16beee5
         WHERE o.id IN (${sql.join(organizations, sql`, `)})`,
       );
 
@@ -985,12 +937,6 @@
           COALESCE(omr.scopes, om.scopes) as scopes,
           om.organization_id,
           om.connected_to_zendesk,
-<<<<<<< HEAD
-          CASE WHEN o.user_id = om.user_id THEN true ELSE false END AS is_owner
-        FROM organization_member as om
-        LEFT JOIN organizations as o ON (o.id = om.organization_id)
-        LEFT JOIN users as u ON (u.id = om.user_id)
-=======
           CASE WHEN o.user_id = om.user_id THEN true ELSE false END AS is_owner,
           omr.id as role_id,
           omr.name as role_name,
@@ -998,12 +944,11 @@
           omr.scopes as role_scopes,
           omr.description as role_description,
           stu.third_party_id as provider
-        FROM public.organization_member as om
-        LEFT JOIN public.organizations as o ON (o.id = om.organization_id)
-        LEFT JOIN public.users as u ON (u.id = om.user_id)
-        LEFT JOIN public.organization_member_roles as omr ON (omr.organization_id = o.id AND omr.id = om.role_id)
+        FROM organization_member as om
+        LEFT JOIN organizations as o ON (o.id = om.organization_id)
+        LEFT JOIN users as u ON (u.id = om.user_id)
+        LEFT JOIN organization_member_roles as omr ON (omr.organization_id = o.id AND omr.id = om.role_id)
         LEFT JOIN supertokens_thirdparty_users as stu ON (stu.user_id = u.supertoken_user_id)
->>>>>>> a16beee5
         WHERE om.organization_id IN (${sql.join(
           organizations,
           sql`, `,
@@ -1035,13 +980,6 @@
             COALESCE(omr.scopes, om.scopes) as scopes,
             om.organization_id,
             om.connected_to_zendesk,
-<<<<<<< HEAD
-            CASE WHEN o.user_id = om.user_id THEN true ELSE false END AS is_owner
-          FROM organization_member as om
-          LEFT JOIN organizations as o ON (o.id = om.organization_id)
-          LEFT JOIN users as u ON (u.id = om.user_id)
-          WHERE om.organization_id = ${organization} AND om.user_id = ${user} ORDER BY u.created_at DESC LIMIT 1`,
-=======
             CASE WHEN o.user_id = om.user_id THEN true ELSE false END AS is_owner,
             omr.id as role_id,
             omr.name as role_name,
@@ -1049,10 +987,10 @@
             omr.scopes as role_scopes,
             omr.description as role_description,
             stu.third_party_id as provider
-          FROM public.organization_member as om
-          LEFT JOIN public.organizations as o ON (o.id = om.organization_id)
-          LEFT JOIN public.users as u ON (u.id = om.user_id)
-          LEFT JOIN public.organization_member_roles as omr ON (omr.organization_id = o.id AND omr.id = om.role_id)
+          FROM organization_member as om
+          LEFT JOIN organizations as o ON (o.id = om.organization_id)
+          LEFT JOIN users as u ON (u.id = om.user_id)
+          LEFT JOIN organization_member_roles as omr ON (omr.organization_id = o.id AND omr.id = om.role_id)
           LEFT JOIN supertokens_thirdparty_users as stu ON (stu.user_id = u.supertoken_user_id)
           WHERE (om.organization_id, om.user_id) IN ((${sql.join(
             selectors.map(s => sql`${s.organization}, ${s.user}`),
@@ -1090,14 +1028,13 @@
           roleName: 'Viewer',
         },
         pool,
->>>>>>> a16beee5
       );
     },
     async getOrganizationMemberRoles(selector) {
       const results = await pool.many(sql`
         SELECT
           id, name, description, scopes, locked, organization_id
-        FROM public.organization_member_roles
+        FROM organization_member_roles
         WHERE organization_id = ${selector.organizationId}
         ORDER BY array_length(scopes, 1) DESC, name ASC
       `);
@@ -1115,7 +1052,7 @@
             FROM organization_member
             WHERE role_id = ${selector.roleId} AND organization_id = ${selector.organizationId}
           ) AS members_count
-        FROM public.organization_member_roles
+        FROM organization_member_roles
         WHERE organization_id = ${selector.organizationId} AND id = ${selector.roleId}
         LIMIT 1
       `);
@@ -1132,7 +1069,7 @@
     hasOrganizationMemberRoleName({ organizationId, roleName, excludeRoleId }) {
       return pool.exists(sql`
         SELECT 1
-        FROM public.organization_member_roles
+        FROM organization_member_roles
         WHERE
           organization_id = ${organizationId}
           AND
@@ -1149,15 +1086,10 @@
         }
       >(
         sql`
-<<<<<<< HEAD
-          SELECT * FROM organization_invitations
-          WHERE organization_id IN (${sql.join(
-=======
           SELECT oi.*, to_jsonb(omr.*) as role
-          FROM public.organization_invitations as oi
-          LEFT JOIN public.organization_member_roles as omr ON (omr.organization_id = oi.organization_id AND omr.id = oi.role_id)
+          FROM organization_invitations as oi
+          LEFT JOIN organization_member_roles as omr ON (omr.organization_id = oi.organization_id AND omr.id = oi.role_id)
           WHERE oi.organization_id IN (${sql.join(
->>>>>>> a16beee5
             organizations,
             sql`, `,
           )}) AND oi.expires_at > NOW() ORDER BY oi.created_at DESC
@@ -1175,7 +1107,7 @@
     async deleteOrganizationMemberRole({ organizationId, roleId }) {
       await pool.transaction(async t => {
         const viewerRoleId = await t.oneFirst(sql`
-          SELECT id FROM public.organization_member_roles
+          SELECT id FROM organization_member_roles
           WHERE organization_id = ${organizationId} AND locked = true AND name = 'Viewer'
           LIMIT 1
         `);
@@ -1223,10 +1155,10 @@
           omr.scopes as role_scopes,
           omr.description as role_description,
           stu.third_party_id as provider
-        FROM public.organization_member as om
-        LEFT JOIN public.organizations as o ON (o.id = om.organization_id)
-        LEFT JOIN public.users as u ON (u.id = om.user_id)
-        LEFT JOIN public.organization_member_roles as omr ON (omr.organization_id = o.id AND omr.id = om.role_id)
+        FROM organization_member as om
+        LEFT JOIN organizations as o ON (o.id = om.organization_id)
+        LEFT JOIN users as u ON (u.id = om.user_id)
+        LEFT JOIN organization_member_roles as omr ON (omr.organization_id = o.id AND omr.id = om.role_id)
         LEFT JOIN supertokens_thirdparty_users as stu ON (stu.user_id = u.supertoken_user_id)
         WHERE om.organization_id = ${organizationId} AND om.role_id IS NULL`,
       );
@@ -1238,16 +1170,10 @@
         Slonik<Pick<organization_member, 'organization_id' | 'user_id' | 'scopes'>>
       >(
         sql`
-<<<<<<< HEAD
-          SELECT organization_id, user_id, scopes
-          FROM organization_member
-          WHERE (organization_id, user_id) IN ((${sql.join(
-=======
           SELECT om.organization_id, om.user_id, COALESCE(omr.scopes, om.scopes) as scopes
-          FROM public.organization_member as om
-          LEFT JOIN public.organization_member_roles as omr ON (omr.organization_id = om.organization_id AND omr.id = om.role_id)
+          FROM organization_member as om
+          LEFT JOIN organization_member_roles as omr ON (omr.organization_id = om.organization_id AND omr.id = om.role_id)
           WHERE (om.organization_id, om.user_id) IN ((${sql.join(
->>>>>>> a16beee5
             pairs.map(p => sql`${p.organization}, ${p.user}`),
             sql`), (`,
           )}))
@@ -1330,21 +1256,15 @@
     },
     async createOrganizationInvitation({ organization, email, roleId }) {
       return transformOrganizationInvitation(
-<<<<<<< HEAD
-        await pool.one<Slonik<organization_invitations>>(sql`
-          INSERT INTO organization_invitations (organization_id, email)
-          VALUES (${organization}, ${email})
-=======
         await pool.transaction(async trx => {
           const invitation = await trx.one<organization_invitations>(sql`
-          INSERT INTO public.organization_invitations (organization_id, email, role_id)
+          INSERT INTO organization_invitations (organization_id, email, role_id)
           VALUES (${organization}, ${email}, ${roleId})
->>>>>>> a16beee5
           RETURNING *
         `);
 
           const role = await trx.one<organization_member_roles>(sql`
-          SELECT * FROM public.organization_member_roles WHERE id = ${roleId} LIMIT 1
+          SELECT * FROM organization_member_roles WHERE id = ${roleId} LIMIT 1
         `);
 
           return {
@@ -1355,14 +1275,9 @@
       );
     },
     async deleteOrganizationInvitationByEmail({ organization, email }) {
-<<<<<<< HEAD
-      const deleted = await pool.maybeOne<Slonik<organization_invitations>>(sql`
-        DELETE FROM organization_invitations
-=======
       const result = await pool.transaction(async trx => {
         const deleted = await trx.maybeOne<organization_invitations>(sql`
-        DELETE FROM public.organization_invitations
->>>>>>> a16beee5
+        DELETE FROM organization_invitations
         WHERE organization_id = ${organization} AND email = ${email}
         RETURNING *
       `);
@@ -1389,26 +1304,16 @@
     },
     async addOrganizationMemberViaInvitationCode({ code, user, organization }) {
       await pool.transaction(async trx => {
-<<<<<<< HEAD
-        await trx.query(sql`
+        const roleId = await trx.oneFirst<string>(sql`
           DELETE FROM organization_invitations
-=======
-        const roleId = await trx.oneFirst<string>(sql`
-          DELETE FROM public.organization_invitations
->>>>>>> a16beee5
           WHERE organization_id = ${organization} AND code = ${code}
           RETURNING role_id
         `);
 
         await trx.query(
           sql`
-<<<<<<< HEAD
             INSERT INTO organization_member
-              (organization_id, user_id, scopes)
-=======
-            INSERT INTO public.organization_member
               (organization_id, user_id, role_id)
->>>>>>> a16beee5
             VALUES
               (${organization}, ${user}, ${roleId})
           `,
@@ -1486,33 +1391,11 @@
 
         // set admin role
         await tsx.query(sql`
-<<<<<<< HEAD
           UPDATE organization_member
-          SET scopes = (
-            SELECT scopes
-            FROM organization_member
-            WHERE organization_id = ${organization} AND user_id = ${owner.user_id}
-            LIMIT 1
-          )
-          WHERE organization_id = ${organization} AND user_id = ${user}
-        `);
-
-        // assign new access scopes to the old owner
-        await pool.query<Slonik<organization_member>>(
-          sql`
-            UPDATE organization_member
-            SET scopes = ${sql.array(oldAdminAccessScopes, 'text')}
-            WHERE organization_id = ${organization} AND user_id = ${owner.user_id}
-          `,
-        );
-
-=======
-          UPDATE public.organization_member
           SET role_id = ${adminRole.id}
           WHERE organization_id = ${organization} AND user_id = ${user}
         `);
 
->>>>>>> a16beee5
         // NULL out the transfer request
         // assign the new owner
         await tsx.query(sql`
@@ -1529,13 +1412,8 @@
     async deleteOrganizationMember({ user, organization }) {
       await pool.query<organization_member>(
         sql`
-<<<<<<< HEAD
           DELETE FROM organization_member
-          WHERE organization_id = ${organization} AND user_id IN (${sql.join(users, sql`, `)})
-=======
-          DELETE FROM public.organization_member
           WHERE organization_id = ${organization} AND user_id = ${user}
->>>>>>> a16beee5
         `,
       );
     },
@@ -1551,7 +1429,7 @@
     async createOrganizationMemberRole({ organizationId, name, scopes, description }) {
       const role = await pool.one(
         sql`
-          INSERT INTO public.organization_member_roles
+          INSERT INTO organization_member_roles
           (organization_id, name, description, scopes)
           VALUES
           (${organizationId}, ${name}, ${description}, ${sql.array(scopes, 'text')})
@@ -1564,7 +1442,7 @@
     async updateOrganizationMemberRole({ organizationId, roleId, name, scopes, description }) {
       const role = await pool.one(
         sql`
-          UPDATE public.organization_member_roles
+          UPDATE organization_member_roles
           SET
             name = ${name},
             description = ${description},
@@ -1579,7 +1457,7 @@
     async assignOrganizationMemberRole({ userId, organizationId, roleId }) {
       await pool.query(
         sql`
-          UPDATE public.organization_member
+          UPDATE organization_member
           SET role_id = ${roleId}
           WHERE organization_id = ${organizationId} AND user_id = ${userId}
         `,
@@ -1588,7 +1466,7 @@
     async assignOrganizationMemberRoleToMany({ userIds, organizationId, roleId }) {
       await pool.query(
         sql`
-          UPDATE public.organization_member
+          UPDATE organization_member
           SET role_id = ${roleId}
           WHERE organization_id = ${organizationId} AND user_id = ANY(${sql.array(userIds, 'uuid')})
         `,
