--- conflicted
+++ resolved
@@ -1,12 +1,9 @@
 {
   "$schema": "https://docs.renovatebot.com/renovate-schema.json",
   "extends": ["github>the-guild-org/shared-config:renovate", ":preserveSemverRanges"],
-<<<<<<< HEAD
-=======
   "constraints": {
     "pnpm": "7.32.2"
   },
->>>>>>> 497c3465
   "packageRules": [
     {
       "groupName": "@theguild/prettier-config",
